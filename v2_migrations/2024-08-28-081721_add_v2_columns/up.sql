--- conflicted
+++ resolved
@@ -25,18 +25,6 @@
     ADD COLUMN amount_to_capture bigint,
     ADD COLUMN prerouting_algorithm JSONB,
     ADD COLUMN surcharge_amount bigint,
-<<<<<<< HEAD
-    ADD COLUMN tax_on_surcharge bigint, -- tax_amount from payment_attempt
-    ADD COLUMN frm_merchant_decision VARCHAR(64);
-
-ALTER TABLE payment_attempt
-    ADD COLUMN payment_method_type_v2 VARCHAR,
-    ADD COLUMN connector_payment_id VARCHAR(128),
-    ADD COLUMN payment_method_subtype VARCHAR(64),
-    ADD COLUMN routing_algorithm_applied JSONB,
-    ADD COLUMN authentication_applied "AuthenticationType",
-    ADD COLUMN external_reference_id VARCHAR(128);
-=======
     ADD COLUMN tax_on_surcharge bigint,
     ADD COLUMN frm_merchant_decision VARCHAR(64),
     ADD COLUMN statement_descriptor VARCHAR(255),
@@ -45,4 +33,11 @@
     ADD COLUMN customer_present BOOLEAN,
     ADD COLUMN routing_algorithm_id VARCHAR(64),
     ADD COLUMN payment_link_config JSONB;
->>>>>>> c0cac8d9
+
+ALTER TABLE payment_attempt
+ADD COLUMN payment_method_type_v2 VARCHAR,
+    ADD COLUMN connector_payment_id VARCHAR(128),
+    ADD COLUMN payment_method_subtype VARCHAR(64),
+    ADD COLUMN routing_algorithm_applied JSONB,
+    ADD COLUMN authentication_applied "AuthenticationType",
+    ADD COLUMN external_reference_id VARCHAR(128);