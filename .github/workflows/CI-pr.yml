name: CI-pr

on:
  pull_request:

concurrency:
  group: ${{ github.workflow }}-${{ github.ref }}
  cancel-in-progress: true

env:
  # Disable incremental compilation.
  #
  # Incremental compilation is useful as part of an edit-build-test-edit cycle,
  # as it lets the compiler avoid recompiling code that hasn't changed. However,
  # on CI, we're not making small edits; we're almost always building the entire
  # project from scratch. Thus, incremental compilation on CI actually
  # introduces *additional* overhead to support making future builds
  # faster...but no future builds will ever occur in any given CI environment.
  #
  # See https://matklad.github.io/2021/09/04/fast-rust-builds.html#ci-workflow
  # for details.
  CARGO_INCREMENTAL: 0
  # Allow more retries for network requests in cargo (downloading crates) and
  # rustup (installing toolchains). This should help to reduce flaky CI failures
  # from transient network timeouts or other issues.
  CARGO_NET_RETRY: 10
  RUSTUP_MAX_RETRIES: 10
  # Don't emit giant backtraces in the CI logs.
  RUST_BACKTRACE: short
<<<<<<< HEAD
  # Use `sccache` for caching compilation artifacts
  RUSTC_WRAPPER: sccache
  # PR originated from same repository
  IS_PR_FROM_SAME_REPO: ${{ github.event.pull_request.head.repo.full_name == github.event.pull_request.base.repo.full_name }}
=======
>>>>>>> 3fea00c4

jobs:
  formatting:
    name: Check formatting
    runs-on: ubuntu-latest
    steps:
      - name: Generate a token
        if: ${{ env.IS_PR_FROM_SAME_REPO == 'true' }}
        id: generate_token
        uses: actions/create-github-app-token@v1
        with:
          app-id: ${{ secrets.HYPERSWITCH_BOT_APP_ID }}
          private-key: ${{ secrets.HYPERSWITCH_BOT_APP_PRIVATE_KEY }}

      - name: Checkout repository with token
        if: ${{ env.IS_PR_FROM_SAME_REPO == 'true' }}
        uses: actions/checkout@v4
        with:
          fetch-depth: 0
          ref: ${{ github.event.pull_request.head.ref }}
          token: ${{ steps.generate_token.outputs.token }}

      - name: Checkout repository for fork
        if: ${{ env.IS_PR_FROM_SAME_REPO == 'false' }}
        uses: actions/checkout@v4

      - name: Install Rust
        uses: dtolnay/rust-toolchain@master
        with:
          toolchain: nightly
          components: rustfmt

      - name: Check formatting for forked pull requests
        if: ${{ env.IS_PR_FROM_SAME_REPO == 'false' }}
        shell: bash
        run: cargo +nightly fmt --all --check

      - name: Run formatter
        if: ${{ env.IS_PR_FROM_SAME_REPO == 'true' }}
        shell: bash
        run: |
          cargo +nightly fmt --all
          if ! git diff --exit-code --quiet -- crates; then
            echo "::notice::Formatting check failed"
            git config --local user.name 'hyperswitch-bot[bot]'
            git config --local user.email '148525504+hyperswitch-bot[bot]@users.noreply.github.com'
            git add crates
            git commit --message 'chore: run formatter'
            git push
          fi

  check-msrv:
    name: Check compilation on MSRV toolchain
    runs-on: ${{ matrix.runner }}

    env:
      # Use `sccache` for caching compilation artifacts
      RUSTC_WRAPPER: sccache

    strategy:
      fail-fast: false
      matrix:
        runner:
          - ubuntu-latest
          - hyperswitch-runners

    steps:
      - name: Checkout repository
        uses: actions/checkout@v4

      - name: Install mold linker
        uses: rui314/setup-mold@v1
        if: ${{ runner.os == 'Linux' }}
        with:
          make-default: true

      - name: Get rust version from Cargo.toml
        shell: bash
        run: |
          rust_version=$(yq -oy '.workspace.package.rust-version' Cargo.toml)
          echo "rust_version=${rust_version}" >> $GITHUB_ENV

      - name: Install Rust
        uses: dtolnay/rust-toolchain@master
        with:
          toolchain: "${{ env.rust_version }}"

      - name: Install sccache
        uses: taiki-e/install-action@v2.41.10
        with:
          tool: sccache
          checksum: true

      - name: Install cargo-hack
        uses: taiki-e/install-action@v2.41.10
        with:
          tool: cargo-hack
          checksum: true

      - name: Install just
        uses: taiki-e/install-action@v2.41.10
        with:
          tool: just
          checksum: true

      - name: Install jq
        shell: bash
        run: .github/scripts/install-jq.sh

      - name: Deny warnings
        shell: bash
        run: sed -i 's/rustflags = \[/rustflags = \[\n    "-Dwarnings",/' .cargo/config.toml

      - name: Cargo hack
        shell: bash
        env:
          GH_TOKEN: ${{ github.token }}
        run: just ci_hack

  # cargo-deny:
  #   name: Run cargo-deny
  #   runs-on: ubuntu-latest
  #   strategy:
  #     matrix:
  #       checks:
  #         - advisories
  #         - bans licenses sources

  #   # Prevent sudden announcement of a new advisory from failing CI
  #   continue-on-error: ${{ matrix.checks == 'advisories' }}

  #   steps:
  #     - name: Checkout repository
  #       uses: actions/checkout@v4

  #     - name: Run cargo-deny
  #       uses: EmbarkStudios/cargo-deny-action@v1.3.2
  #       with:
  #         command: check ${{ matrix.checks }}

  check-stable:
    name: Run tests on stable toolchain
    runs-on: ${{ matrix.runner }}

    env:
      # Use `sccache` for caching compilation artifacts
      RUSTC_WRAPPER: sccache

    strategy:
      fail-fast: false
      matrix:
        runner:
          - ubuntu-latest
          - hyperswitch-runners

    steps:
      - name: Generate a token
        if: ${{ env.IS_PR_FROM_SAME_REPO == 'true' }}
        id: generate_token
        uses: actions/create-github-app-token@v1
        with:
          app-id: ${{ secrets.HYPERSWITCH_BOT_APP_ID }}
          private-key: ${{ secrets.HYPERSWITCH_BOT_APP_PRIVATE_KEY }}

      - name: Checkout repository for fork
        if: ${{ env.IS_PR_FROM_SAME_REPO == 'false' }}
        uses: actions/checkout@v4

      - name: Checkout repository with token
        if: ${{ env.IS_PR_FROM_SAME_REPO == 'true' }}
        uses: actions/checkout@v4
        with:
          fetch-depth: 0
          ref: ${{ github.event.pull_request.head.ref }}
          token: ${{ steps.generate_token.outputs.token }}

      - name: Install mold linker
        uses: rui314/setup-mold@v1
        if: ${{ runner.os == 'Linux' }}
        with:
          make-default: true

      - name: Install Rust
        uses: dtolnay/rust-toolchain@master
        with:
          toolchain: stable 2 weeks ago
          components: clippy

      - name: Install sccache
        uses: taiki-e/install-action@v2.41.10
        with:
          tool: sccache
          checksum: true

      - name: Install cargo-hack
        uses: taiki-e/install-action@v2.41.10
        with:
          tool: cargo-hack
          checksum: true

<<<<<<< HEAD
=======
      - name: Install just
        uses: taiki-e/install-action@v2.41.10
        with:
          tool: just
          checksum: true

      - name: Install jq
        shell: bash
        run: .github/scripts/install-jq.sh

      # - name: Install cargo-nextest
      #   uses: taiki-e/install-action@v2.33.28
      #   with:
      #     tool: cargo-nextest
      #     checksum: true

>>>>>>> 3fea00c4
      # - name: Setup Embark Studios lint rules
      #   shell: bash
      #   run: |
      #     mkdir -p .cargo
      #     curl -sL https://raw.githubusercontent.com/EmbarkStudios/rust-ecosystem/main/lints.toml >> .cargo/config.toml

      - name: Deny warnings
        shell: bash
        run: sed -i 's/rustflags = \[/rustflags = \[\n    "-Dwarnings",/' .cargo/config.toml

      - name: Run clippy
        shell: bash
        run: just clippy

      - name: Check Cargo.lock changed
        if: ${{ env.IS_PR_FROM_SAME_REPO == 'true' }}
        shell: bash
        run: |
          if ! git diff --quiet --exit-code -- Cargo.lock ; then
            git config --local user.name 'hyperswitch-bot[bot]'
            git config --local user.email '148525504+hyperswitch-bot[bot]@users.noreply.github.com'
            git add Cargo.lock
            git commit --message 'chore: update Cargo.lock'
            git push
          fi

      - name: Run cargo check
        shell: bash
        env:
          GH_TOKEN: ${{ github.token }}
        run: just ci_hack

  tests:
    name: Run unit and documentation tests
    runs-on: hyperswitch-runners

    services:
      redis:
        image: "public.ecr.aws/docker/library/redis:alpine"
        options: >-
          --health-cmd "redis-cli ping"
          --health-interval 10s
          --health-timeout 5s
          --health-retries 5
        ports:
          - 6379:6379
      postgres:
        image: "public.ecr.aws/docker/library/postgres:alpine"
        env:
          POSTGRES_USER: db_user
          POSTGRES_PASSWORD: db_pass
          POSTGRES_DB: hyperswitch_db
        options: >-
          --health-cmd pg_isready
          --health-interval 10s
          --health-timeout 5s
          --health-retries 5
        ports:
          - 5432:5432

    steps:
      - name: Checkout repository
        uses: actions/checkout@v4

      - name: Install mold linker
        uses: rui314/setup-mold@v1
        if: ${{ runner.os == 'Linux' }}
        with:
          make-default: true

      - name: Install Rust
        uses: dtolnay/rust-toolchain@master
        with:
          toolchain: stable 2 weeks ago
          components: clippy

      - name: Install sccache
        uses: taiki-e/install-action@v2.41.10
        with:
          tool: sccache
          checksum: true

      - name: Install cargo-nextest
        uses: taiki-e/install-action@v2.41.10
        with:
          tool: cargo-nextest
          checksum: true

      - name: Install Diesel CLI
        uses: baptiste0928/cargo-install@v3.1.1
        with:
          crate: diesel_cli
          features: postgres
          args: --no-default-features

      - name: Run database migrations
        shell: bash
        env:
          DATABASE_URL: postgres://db_user:db_pass@localhost:5432/hyperswitch_db
        run: make migrate locked-schema=yes

      - name: Run unit and documentation tests
        shell: bash
        # `cargo` does not allow us to exclude specific features from all features,
        # so we're using `cargo metadata` to obtain all features from all workspace crates
        # and exclude specific features from the list.
        run: |
          FEATURES=$(cargo metadata --all-features --format-version 1 | \
            jq -r '
              [ ( .workspace_members | sort ) as $package_ids # Store workspace crate package IDs in `package_ids` array
              | .packages[] | select( IN(.id; $package_ids[]) ) | .features | keys[] ] | unique # Select all unique features from all workspace crates
              | del( .[] | select( any( . ; . == ("aws_kms", "aws_s3", "release") ) ) ) # Exclude some features from features list
              | join(",") # Construct a comma-separated string of features for passing to `cargo`
            ')
          cargo nextest run --config-file .github/nextest.toml --profile ci -E 'kind(lib)' --build-jobs 4 --features "${FEATURES}"
          cargo test --doc --features "${FEATURES}"

  typos:
    name: Spell check
    runs-on: ubuntu-latest
    steps:
      - name: Checkout repository
        uses: actions/checkout@v4

      - name: Spell check
        uses: crate-ci/typos@master


  check-v2:
    name: Check compilation for V2 features
    runs-on: ubuntu-latest
    steps:
      - name: Checkout repository
        uses: actions/checkout@v4

      - name: Install mold linker
        uses: rui314/setup-mold@v1
        if: ${{ runner.os == 'Linux' }}
        with:
          make-default: true

      - name: Install Rust
        uses: dtolnay/rust-toolchain@master
        with:
          toolchain: stable 2 weeks ago
          components: clippy

      - name: Install rust cache
        uses: Swatinem/rust-cache@v2.7.0

      - name: Install cargo-hack
        uses: taiki-e/install-action@v2.33.28
        with:
          tool: cargo-hack
          checksum: true

      - name: Install just
        uses: taiki-e/install-action@v2.41.10
        with:
          tool: just
          checksum: true

      - name: Deny warnings
        shell: bash
        run: |
          sed -i 's/rustflags = \[/rustflags = \[\n    "-Dwarnings",/' .cargo/config.toml
          # Allow the `clippy::todo` lint for v2 checks
          sed -i --null-data 's/    "-Wclippy::todo",\n//' .cargo/config.toml

      - name: Cargo hack_v2
        shell: bash
        run: just hack_v2<|MERGE_RESOLUTION|>--- conflicted
+++ resolved
@@ -27,13 +27,8 @@
   RUSTUP_MAX_RETRIES: 10
   # Don't emit giant backtraces in the CI logs.
   RUST_BACKTRACE: short
-<<<<<<< HEAD
-  # Use `sccache` for caching compilation artifacts
-  RUSTC_WRAPPER: sccache
   # PR originated from same repository
   IS_PR_FROM_SAME_REPO: ${{ github.event.pull_request.head.repo.full_name == github.event.pull_request.base.repo.full_name }}
-=======
->>>>>>> 3fea00c4
 
 jobs:
   formatting:
@@ -234,8 +229,6 @@
           tool: cargo-hack
           checksum: true
 
-<<<<<<< HEAD
-=======
       - name: Install just
         uses: taiki-e/install-action@v2.41.10
         with:
@@ -252,7 +245,6 @@
       #     tool: cargo-nextest
       #     checksum: true
 
->>>>>>> 3fea00c4
       # - name: Setup Embark Studios lint rules
       #   shell: bash
       #   run: |
@@ -380,7 +372,6 @@
       - name: Spell check
         uses: crate-ci/typos@master
 
-
   check-v2:
     name: Check compilation for V2 features
     runs-on: ubuntu-latest
@@ -401,7 +392,7 @@
           components: clippy
 
       - name: Install rust cache
-        uses: Swatinem/rust-cache@v2.7.0
+        uses: Swatinem/rust-cache@v2.7.3
 
       - name: Install cargo-hack
         uses: taiki-e/install-action@v2.33.28
