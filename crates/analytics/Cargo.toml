--- conflicted
+++ resolved
@@ -6,7 +6,6 @@
 rust-version.workspace = true
 license.workspace = true
 
-<<<<<<< HEAD
 # See more keys and their definitions at https://doc.rust-lang.org/cargo/reference/manifest.html
 
 [features]
@@ -14,8 +13,6 @@
 v1 = ["api_models/v1", "diesel_models/v1", "hyperswitch_domain_models/v1", "storage_impl/v1"]
 v2 = ["api_models/v2", "diesel_models/v2", "hyperswitch_domain_models/v2", "storage_impl/v2"]
 
-=======
->>>>>>> 817d06c7
 [dependencies]
 # First party crates
 api_models = { version = "0.1.0", path = "../api_models", features = ["errors"] }
