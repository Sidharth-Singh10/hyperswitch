--- conflicted
+++ resolved
@@ -18,14 +18,11 @@
 openapi = ["common_enums/openapi", "olap", "recon", "dummy_connector", "olap"]
 recon = []
 v2 = []
-<<<<<<< HEAD
-=======
 v1 = []
 customer_v2 = []
 merchant_account_v2 = []
 payment_v2 = []
 payment_methods_v2 = []
->>>>>>> 2049014b
 
 [dependencies]
 actix-web = { version = "4.5.1", optional = true }
