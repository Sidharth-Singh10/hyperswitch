--- conflicted
+++ resolved
@@ -1,9 +1,10 @@
 use common_utils::events::{ApiEventMetric, ApiEventsType};
 
 #[cfg(feature = "v2")]
-use super::PaymentsCreateIntentRequest;
-#[cfg(feature = "v2")]
-use super::PaymentsCreateIntentResponse;
+use super::{
+    PaymentsConfirmIntentResponse, PaymentsCreateIntentRequest, PaymentsCreateIntentResponse,
+};
+
 #[cfg(all(
     any(feature = "v2", feature = "v1"),
     not(feature = "payment_methods_v2")
@@ -33,10 +34,7 @@
     },
 };
 
-<<<<<<< HEAD
-=======
-#[cfg(feature = "v1")]
->>>>>>> ca5277b1
+#[cfg(feature = "v1")]
 impl ApiEventMetric for PaymentsRetrieveRequest {
     fn get_api_event_type(&self) -> Option<ApiEventsType> {
         match self.resource_id {
@@ -115,11 +113,7 @@
 }
 
 #[cfg(feature = "v1")]
-<<<<<<< HEAD
 impl ApiEventMetric for payments::PaymentsRequest {
-=======
-impl ApiEventMetric for PaymentsRequest {
->>>>>>> ca5277b1
     fn get_api_event_type(&self) -> Option<ApiEventsType> {
         match self.payment_id {
             Some(PaymentIdType::PaymentIntentId(ref id)) => Some(ApiEventsType::Payment {
@@ -140,7 +134,16 @@
 #[cfg(feature = "v2")]
 impl ApiEventMetric for PaymentsCreateIntentResponse {
     fn get_api_event_type(&self) -> Option<ApiEventsType> {
-        Some(ApiEventsType::Payment {
+        Some(ApiEventsType::PaymentV2 {
+            payment_id: self.id.clone(),
+        })
+    }
+}
+
+#[cfg(feature = "v2")]
+impl ApiEventMetric for PaymentsConfirmIntentResponse {
+    fn get_api_event_type(&self) -> Option<ApiEventsType> {
+        Some(ApiEventsType::PaymentV2 {
             payment_id: self.id.clone(),
         })
     }
