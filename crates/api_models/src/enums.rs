use std::str::FromStr;

pub use common_enums::*;
use utoipa::ToSchema;

#[derive(
    Clone,
    Copy,
    Debug,
    Eq,
    PartialEq,
    serde::Deserialize,
    serde::Serialize,
    strum::Display,
    strum::EnumString,
    ToSchema,
)]

/// The routing algorithm to be used to process the incoming request from merchant to outgoing payment processor or payment method. The default is 'Custom'
#[schema(example = "custom")]
#[serde(rename_all = "snake_case")]
#[strum(serialize_all = "snake_case")]
pub enum RoutingAlgorithm {
    RoundRobin,
    MaxConversion,
    MinCost,
    Custom,
}

#[derive(
    Clone,
    Copy,
    Debug,
    Eq,
    PartialEq,
    ToSchema,
    serde::Deserialize,
    serde::Serialize,
    strum::EnumVariantNames,
    strum::EnumIter,
    strum::Display,
    strum::EnumString,
    Hash,
)]
#[serde(rename_all = "snake_case")]
#[strum(serialize_all = "snake_case")]
pub enum Connector {
    #[cfg(feature = "dummy_connector")]
    #[serde(rename = "phonypay")]
    #[strum(serialize = "phonypay")]
    DummyConnector1,
    #[cfg(feature = "dummy_connector")]
    #[serde(rename = "fauxpay")]
    #[strum(serialize = "fauxpay")]
    DummyConnector2,
    #[cfg(feature = "dummy_connector")]
    #[serde(rename = "pretendpay")]
    #[strum(serialize = "pretendpay")]
    DummyConnector3,
    #[cfg(feature = "dummy_connector")]
    #[serde(rename = "stripe_test")]
    #[strum(serialize = "stripe_test")]
    DummyConnector4,
    #[cfg(feature = "dummy_connector")]
    #[serde(rename = "adyen_test")]
    #[strum(serialize = "adyen_test")]
    DummyConnector5,
    #[cfg(feature = "dummy_connector")]
    #[serde(rename = "checkout_test")]
    #[strum(serialize = "checkout_test")]
    DummyConnector6,
    #[cfg(feature = "dummy_connector")]
    #[serde(rename = "paypal_test")]
    #[strum(serialize = "paypal_test")]
    DummyConnector7,
    Aci,
    Adyen,
    Airwallex,
    Authorizedotnet,
    Bambora,
    Bankofamerica,
    Bitpay,
    Bluesnap,
    Boku,
    Braintree,
    Cashtocode,
    Checkout,
    Coinbase,
    Cryptopay,
    Cybersource,
    Dlocal,
    Fiserv,
    Forte,
    Globalpay,
    Globepay,
    Gocardless,
    Helcim,
    Iatapay,
    Klarna,
    Mollie,
    Multisafepay,
    Nexinets,
    Nmi,
    Noon,
    Nuvei,
    // Opayo, added as template code for future usage
    Opennode,
    // Payeezy, As psync and rsync are not supported by this connector, it is added as template code for future usage
    Payme,
    Paypal,
    Payu,
    Placetopay,
    Powertranz,
    Prophetpay,
    Rapyd,
    Shift4,
    Square,
    Stax,
    Stripe,
    Trustpay,
    // Tsys,
    Tsys,
    Volt,
    Wise,
    Worldline,
    Worldpay,
    Zen,
    Signifyd,
    Plaid,
<<<<<<< HEAD
    Kount,
=======
    Riskified,
>>>>>>> a8fdfc4c
}

impl Connector {
    pub fn supports_access_token(&self, payment_method: PaymentMethod) -> bool {
        matches!(
            (self, payment_method),
            (Self::Airwallex, _)
                | (Self::Globalpay, _)
                | (Self::Paypal, _)
                | (Self::Payu, _)
                | (Self::Trustpay, PaymentMethod::BankRedirect)
                | (Self::Iatapay, _)
                | (Self::Volt, _)
        )
    }
    pub fn supports_file_storage_module(&self) -> bool {
        matches!(self, Self::Stripe | Self::Checkout)
    }
    pub fn requires_defend_dispute(&self) -> bool {
        matches!(self, Self::Checkout)
    }
}

#[cfg(feature = "payouts")]
#[derive(
    Clone,
    Copy,
    Debug,
    Eq,
    Hash,
    PartialEq,
    serde::Serialize,
    serde::Deserialize,
    strum::Display,
    strum::EnumString,
    ToSchema,
)]
#[serde(rename_all = "snake_case")]
#[strum(serialize_all = "snake_case")]
pub enum PayoutConnectors {
    Adyen,
    Wise,
}

#[cfg(feature = "payouts")]
impl From<PayoutConnectors> for RoutableConnectors {
    fn from(value: PayoutConnectors) -> Self {
        match value {
            PayoutConnectors::Adyen => Self::Adyen,
            PayoutConnectors::Wise => Self::Wise,
        }
    }
}

#[cfg(feature = "frm")]
#[derive(
    Clone,
    Copy,
    Debug,
    Eq,
    Hash,
    PartialEq,
    serde::Serialize,
    serde::Deserialize,
    strum::Display,
    strum::EnumString,
    ToSchema,
)]
#[serde(rename_all = "snake_case")]
#[strum(serialize_all = "snake_case")]
pub enum FrmConnectors {
    /// Signifyd Risk Manager. Official docs: https://docs.signifyd.com/
    Signifyd,
    Riskified,
}

#[cfg(feature = "frm")]
impl From<FrmConnectors> for RoutableConnectors {
    fn from(value: FrmConnectors) -> Self {
        match value {
            FrmConnectors::Signifyd => Self::Signifyd,
            FrmConnectors::Riskified => Self::Riskified,
        }
    }
}

#[derive(
    Clone,
    Copy,
    Debug,
    Eq,
    Hash,
    PartialEq,
    serde::Deserialize,
    serde::Serialize,
    strum::Display,
    strum::EnumString,
    ToSchema,
)]
#[strum(serialize_all = "snake_case")]
#[serde(rename_all = "snake_case")]
pub enum BankType {
    Checking,
    Savings,
}

#[derive(
    Clone,
    Copy,
    Debug,
    Eq,
    Hash,
    PartialEq,
    serde::Deserialize,
    serde::Serialize,
    strum::Display,
    strum::EnumString,
    ToSchema,
)]
#[strum(serialize_all = "snake_case")]
#[serde(rename_all = "snake_case")]
pub enum BankHolderType {
    Personal,
    Business,
}

/// Name of banks supported by Hyperswitch
#[derive(
    Clone,
    Copy,
    Debug,
    Eq,
    Hash,
    PartialEq,
    serde::Deserialize,
    serde::Serialize,
    strum::Display,
    strum::EnumString,
    ToSchema,
)]
#[strum(serialize_all = "snake_case")]
#[serde(rename_all = "snake_case")]
pub enum BankNames {
    AmericanExpress,
    AffinBank,
    AgroBank,
    AllianceBank,
    AmBank,
    BankOfAmerica,
    BankIslam,
    BankMuamalat,
    BankRakyat,
    BankSimpananNasional,
    Barclays,
    BlikPSP,
    CapitalOne,
    Chase,
    Citi,
    CimbBank,
    Discover,
    NavyFederalCreditUnion,
    PentagonFederalCreditUnion,
    SynchronyBank,
    WellsFargo,
    AbnAmro,
    AsnBank,
    Bunq,
    Handelsbanken,
    HongLeongBank,
    HsbcBank,
    Ing,
    Knab,
    KuwaitFinanceHouse,
    Moneyou,
    Rabobank,
    Regiobank,
    Revolut,
    SnsBank,
    TriodosBank,
    VanLanschot,
    ArzteUndApothekerBank,
    AustrianAnadiBankAg,
    BankAustria,
    Bank99Ag,
    BankhausCarlSpangler,
    BankhausSchelhammerUndSchatteraAg,
    BankMillennium,
    BankPEKAOSA,
    BawagPskAg,
    BksBankAg,
    BrullKallmusBankAg,
    BtvVierLanderBank,
    CapitalBankGraweGruppeAg,
    CeskaSporitelna,
    Dolomitenbank,
    EasybankAg,
    EPlatbyVUB,
    ErsteBankUndSparkassen,
    FrieslandBank,
    HypoAlpeadriabankInternationalAg,
    HypoNoeLbFurNiederosterreichUWien,
    HypoOberosterreichSalzburgSteiermark,
    HypoTirolBankAg,
    HypoVorarlbergBankAg,
    HypoBankBurgenlandAktiengesellschaft,
    KomercniBanka,
    MBank,
    MarchfelderBank,
    Maybank,
    OberbankAg,
    OsterreichischeArzteUndApothekerbank,
    OcbcBank,
    PayWithING,
    PlaceZIPKO,
    PlatnoscOnlineKartaPlatnicza,
    PosojilnicaBankEGen,
    PostovaBanka,
    PublicBank,
    RaiffeisenBankengruppeOsterreich,
    RhbBank,
    SchelhammerCapitalBankAg,
    StandardCharteredBank,
    SchoellerbankAg,
    SpardaBankWien,
    SporoPay,
    SantanderPrzelew24,
    TatraPay,
    Viamo,
    VolksbankGruppe,
    VolkskreditbankAg,
    VrBankBraunau,
    UobBank,
    PayWithAliorBank,
    BankiSpoldzielcze,
    PayWithInteligo,
    BNPParibasPoland,
    BankNowySA,
    CreditAgricole,
    PayWithBOS,
    PayWithCitiHandlowy,
    PayWithPlusBank,
    ToyotaBank,
    VeloBank,
    ETransferPocztowy24,
    PlusBank,
    EtransferPocztowy24,
    BankiSpbdzielcze,
    BankNowyBfgSa,
    GetinBank,
    Blik,
    NoblePay,
    IdeaBank,
    EnveloBank,
    NestPrzelew,
    MbankMtransfer,
    Inteligo,
    PbacZIpko,
    BnpParibas,
    BankPekaoSa,
    VolkswagenBank,
    AliorBank,
    Boz,
    BangkokBank,
    KrungsriBank,
    KrungThaiBank,
    TheSiamCommercialBank,
    KasikornBank,
    OpenBankSuccess,
    OpenBankFailure,
    OpenBankCancelled,
    Aib,
    BankOfScotland,
    DanskeBank,
    FirstDirect,
    FirstTrust,
    Halifax,
    Lloyds,
    Monzo,
    NatWest,
    NationwideBank,
    RoyalBankOfScotland,
    Starling,
    TsbBank,
    TescoBank,
    UlsterBank,
}

#[derive(
    Clone, Debug, serde::Deserialize, serde::Serialize, strum::Display, strum::EnumString, ToSchema,
)]
#[strum(serialize_all = "snake_case")]
#[serde(rename_all = "snake_case")]
pub enum FrmAction {
    CancelTxn,
    AutoRefund,
    ManualReview,
}

#[derive(
    Clone, Debug, serde::Deserialize, serde::Serialize, strum::Display, strum::EnumString, ToSchema,
)]
#[strum(serialize_all = "snake_case")]
#[serde(rename_all = "snake_case")]
pub enum FrmPreferredFlowTypes {
    Pre,
    Post,
}
#[derive(Debug, Eq, PartialEq, Clone, serde::Serialize, serde::Deserialize)]
pub struct UnresolvedResponseReason {
    pub code: String,
    /// A message to merchant to give hint on next action he/she should do to resolve
    pub message: String,
}

/// Possible field type of required fields in payment_method_data
#[derive(
    Clone,
    Debug,
    Eq,
    PartialEq,
    serde::Deserialize,
    serde::Serialize,
    strum::Display,
    strum::EnumString,
    ToSchema,
    Hash,
)]
#[serde(rename_all = "snake_case")]
#[strum(serialize_all = "snake_case")]
pub enum FieldType {
    UserCardNumber,
    UserCardExpiryMonth,
    UserCardExpiryYear,
    UserCardCvc,
    UserFullName,
    UserEmailAddress,
    UserPhoneNumber,
    UserCountryCode,                      //phone number's country code
    UserCountry { options: Vec<String> }, //for country inside payment method data ex- bank redirect
    UserCurrency { options: Vec<String> },
    UserBillingName,
    UserAddressLine1,
    UserAddressLine2,
    UserAddressCity,
    UserAddressPincode,
    UserAddressState,
    UserAddressCountry { options: Vec<String> },
    UserBlikCode,
    UserBank,
    Text,
    DropDown { options: Vec<String> },
}

#[derive(
    Debug,
    serde::Deserialize,
    serde::Serialize,
    strum::Display,
    strum::EnumString,
    Clone,
    PartialEq,
    Eq,
    ToSchema,
)]
#[serde(rename_all = "snake_case")]
#[strum(serialize_all = "snake_case")]
pub enum RetryAction {
    /// Payment can be retried from the client side until the payment is successful or payment expires or the attempts(configured by the merchant) for payment are exhausted
    ManualRetry,
    /// Denotes that the payment is requeued
    Requeue,
}

#[derive(Clone, Copy)]
pub enum LockerChoice {
    Basilisk,
    Tartarus,
}

#[derive(
    Clone,
    Copy,
    Debug,
    Eq,
    PartialEq,
    serde::Serialize,
    serde::Deserialize,
    strum::Display,
    strum::EnumString,
    frunk::LabelledGeneric,
    ToSchema,
)]
#[serde(rename_all = "snake_case")]
#[strum(serialize_all = "snake_case")]
pub enum PmAuthConnectors {
    Plaid,
}

pub fn convert_pm_auth_connector(connector_name: &str) -> Option<PmAuthConnectors> {
    PmAuthConnectors::from_str(connector_name).ok()
}<|MERGE_RESOLUTION|>--- conflicted
+++ resolved
@@ -127,11 +127,8 @@
     Zen,
     Signifyd,
     Plaid,
-<<<<<<< HEAD
     Kount,
-=======
     Riskified,
->>>>>>> a8fdfc4c
 }
 
 impl Connector {
