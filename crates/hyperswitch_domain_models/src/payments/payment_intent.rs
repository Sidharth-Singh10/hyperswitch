--- conflicted
+++ resolved
@@ -1173,9 +1173,6 @@
             setup_future_usage: Some(setup_future_usage),
             client_secret,
             active_attempt_id: active_attempt.map(|attempt| attempt.get_id()),
-<<<<<<< HEAD
-            order_details,
-=======
             order_details: order_details
                 .map(|order_details| {
                     order_details
@@ -1187,7 +1184,6 @@
                 .change_context(ValidationError::InvalidValue {
                     message: "invalid value found for order_details".to_string(),
                 })?,
->>>>>>> 76b25732
             allowed_payment_method_types,
             connector_metadata,
             feature_metadata,
@@ -1304,9 +1300,6 @@
                 active_attempt: storage_model
                     .active_attempt_id
                     .map(RemoteStorageObject::ForeignID),
-<<<<<<< HEAD
-                order_details: storage_model.order_details,
-=======
                 order_details: storage_model
                     .order_details
                     .map(|order_details| {
@@ -1319,7 +1312,6 @@
                     })
                     .transpose()
                     .change_context(common_utils::errors::CryptoError::DecodingFailed)?,
->>>>>>> 76b25732
                 allowed_payment_method_types: storage_model.allowed_payment_method_types,
                 connector_metadata: storage_model.connector_metadata,
                 feature_metadata: storage_model.feature_metadata,
@@ -1338,24 +1330,9 @@
                         storage_model.request_external_three_ds_authentication,
                     ),
                 frm_metadata: storage_model.frm_metadata,
-<<<<<<< HEAD
-                customer_details: storage_model
-                    .customer_details
-                    .async_lift(inner_decrypt)
-                    .await?,
-                billing_address: storage_model
-                    .billing_address
-                    .async_lift(inner_decrypt)
-                    .await?,
-                shipping_address: storage_model
-                    .shipping_address
-                    .async_lift(inner_decrypt)
-                    .await?,
-=======
                 customer_details: data.customer_details,
                 billing_address,
                 shipping_address,
->>>>>>> 76b25732
                 capture_method: storage_model.capture_method.unwrap_or_default(),
                 id: storage_model.id,
                 merchant_reference_id: storage_model.merchant_reference_id,
@@ -1403,9 +1380,6 @@
             setup_future_usage: Some(self.setup_future_usage),
             client_secret: self.client_secret,
             active_attempt_id: self.active_attempt.map(|attempt| attempt.get_id()),
-<<<<<<< HEAD
-            order_details: self.order_details,
-=======
             order_details: self
                 .order_details
                 .map(|order_details| {
@@ -1418,7 +1392,6 @@
                 .change_context(ValidationError::InvalidValue {
                     message: "Invalid value found for ".to_string(),
                 })?,
->>>>>>> 76b25732
             allowed_payment_method_types: self.allowed_payment_method_types,
             connector_metadata: self.connector_metadata,
             feature_metadata: self.feature_metadata,
