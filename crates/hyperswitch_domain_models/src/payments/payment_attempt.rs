--- conflicted
+++ resolved
@@ -184,14 +184,6 @@
     pub payment_id: id_type::GlobalPaymentId,
     /// Merchant id for the payment attempt
     pub merchant_id: id_type::MerchantId,
-<<<<<<< HEAD
-    pub amount_details: AmountDetails,
-    pub status: storage_enums::AttemptStatus,
-    pub connector: Option<String>,
-    pub error_message: Option<String>,
-    pub authentication_type: Option<storage_enums::AuthenticationType>,
-    pub created_at: PrimitiveDateTime,
-=======
     /// Amount details for the payment attempt
     pub amount_details: AmountDetails,
     /// Status of the payment attempt. This is the status that is updated by the connector.
@@ -209,27 +201,17 @@
     /// The time at which the payment attempt was created
     pub created_at: PrimitiveDateTime,
     /// The time at which the payment attempt was last modified
->>>>>>> cdf6623e
     pub modified_at: PrimitiveDateTime,
     pub last_synced: Option<PrimitiveDateTime>,
     /// The reason for the cancellation of the payment attempt. Some connectors will have strict rules regarding the values this can have
     /// Cancellation reason will be validated at the connector level when building the request
     pub cancellation_reason: Option<String>,
-<<<<<<< HEAD
-    pub browser_info: Option<pii::SecretSerdeValue>,
-=======
     /// Browser information required for 3DS authentication
     pub browser_info: Option<pii::SecretSerdeValue>,
     /// Error code that is returned by the connector in case of any error
->>>>>>> cdf6623e
     pub error_code: Option<String>,
     /// Payment token is the token used for temporary use in case the payment method is stored in vault
     pub payment_token: Option<String>,
-<<<<<<< HEAD
-    pub connector_metadata: Option<pii::SecretSerdeValue>,
-    pub payment_experience: Option<storage_enums::PaymentExperience>,
-    pub payment_method_data: Option<pii::SecretSerdeValue>,
-=======
     /// Metadata that is returned by the connector.
     pub connector_metadata: Option<pii::SecretSerdeValue>,
     pub payment_experience: Option<storage_enums::PaymentExperience>,
@@ -237,23 +219,17 @@
     pub payment_method_data: Option<pii::SecretSerdeValue>,
     /// The result of the routing algorithm.
     /// This will store the list of connectors and other related information that was used to route the payment.
->>>>>>> cdf6623e
     pub routing_result: Option<serde_json::Value>,
     pub preprocessing_step_id: Option<String>,
     /// Error reason that is returned by the connector in case of any error
     pub error_reason: Option<String>,
     /// Number of captures that have happened for the payment attempt
     pub multiple_capture_count: Option<i16>,
-<<<<<<< HEAD
-    pub connector_response_reference_id: Option<String>,
-    pub updated_by: String,
-=======
     /// A reference to the payment at connector side. This is returned by the connector
     pub connector_response_reference_id: Option<String>,
     /// Whether the payment was updated by postgres or redis
     pub updated_by: String,
     /// The authentication data which is used for external authentication
->>>>>>> cdf6623e
     pub authentication_data: Option<pii::SecretSerdeValue>,
     pub encoded_data: Option<Secret<String>>,
     pub merchant_connector_id: Option<id_type::MerchantConnectorAccountId>,
@@ -281,13 +257,9 @@
     pub organization_id: id_type::OrganizationId,
     /// Payment method type for the payment attempt
     pub payment_method_type: Option<storage_enums::PaymentMethod>,
-<<<<<<< HEAD
-    pub payment_method_id: Option<id_type::GlobalPaymentMethodId>,
-=======
     /// Foreig key reference of Payment method id in case the payment instrument was stored
     pub payment_method_id: Option<id_type::GlobalPaymentMethodId>,
     /// The reference to the payment at the connector side
->>>>>>> cdf6623e
     pub connector_payment_id: Option<String>,
     /// The payment method subtype for the payment attempt.
     pub payment_method_subtype: Option<storage_enums::PaymentMethodType>,
@@ -295,14 +267,9 @@
     pub authentication_applied: Option<common_enums::AuthenticationType>,
     /// A reference to the payment at connector side. This is returned by the connector
     pub external_reference_id: Option<String>,
-<<<<<<< HEAD
-    pub payment_method_billing_address: common_utils::crypto::OptionalEncryptableValue,
-    pub id: String,
-=======
     /// The billing address for the payment method
     pub payment_method_billing_address: common_utils::crypto::OptionalEncryptableValue,
     pub id: id_type::GlobalAttemptId,
->>>>>>> cdf6623e
 }
 
 impl PaymentAttempt {
