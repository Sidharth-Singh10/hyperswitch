[package]
name = "common_utils"
description = "Utilities shared across `router` and other crates"
version = "0.1.0"
edition.workspace = true
rust-version.workspace = true
readme = "README.md"
license.workspace = true

[features]
signals = ["dep:signal-hook-tokio", "dep:signal-hook", "dep:tokio", "dep:router_env", "dep:futures"]
async_ext = ["dep:futures", "dep:async-trait"]
logs = ["dep:router_env"]

[dependencies]
async-trait = { version = "0.1.79", optional = true }
bytes = "1.6.0"
diesel = "2.1.5"
error-stack = "0.4.1"
futures = { version = "0.3.30", optional = true }
hex = "0.4.3"
http = "0.2.12"
md5 = "0.7.0"
nanoid = "0.4.0"
once_cell = "1.19.0"
phonenumber = "0.3.3"
quick-xml = { version = "0.31.0", features = ["serialize"] }
rand = "0.8.5"
<<<<<<< HEAD
regex = "1.8.4"
reqwest = { version = "0.12.2", features = ["json", "native-tls", "gzip", "multipart"] }
ring = { version = "0.16.20", features = ["std"] }
=======
regex = "1.10.4"
reqwest = { version = "0.11.27", features = ["json", "native-tls", "gzip", "multipart"] }
ring = { version = "0.17.8", features = ["std", "wasm32_unknown_unknown_js"] }
>>>>>>> a4c8ad30
rustc-hash = "1.1.0"
serde = { version = "1.0.197", features = ["derive"] }
serde_json = "1.0.115"
serde_urlencoded = "0.7.1"
signal-hook = { version = "0.3.17", optional = true }
strum = { version = "0.26.2", features = ["derive"] }
thiserror = "1.0.58"
time = { version = "0.3.35", features = ["serde", "serde-well-known", "std"] }
tokio = { version = "1.37.0", features = ["macros", "rt-multi-thread"], optional = true }
semver = { version = "1.0.22", features = ["serde"] }
uuid = { version = "1.8.0", features = ["v7"] }

# First party crates
common_enums = { version = "0.1.0", path = "../common_enums" }
masking = { version = "0.1.0", path = "../masking" }
router_env = { version = "0.1.0", path = "../router_env", features = ["log_extra_implicit_fields", "log_custom_entries_to_extra"], optional = true }

[target.'cfg(not(target_os = "windows"))'.dependencies]
signal-hook-tokio = { version = "0.3.1", features = ["futures-v0_3"], optional = true }

[dev-dependencies]
fake = "2.9.2"
proptest = "1.4.0"
test-case = "3.3.1"<|MERGE_RESOLUTION|>--- conflicted
+++ resolved
@@ -26,15 +26,9 @@
 phonenumber = "0.3.3"
 quick-xml = { version = "0.31.0", features = ["serialize"] }
 rand = "0.8.5"
-<<<<<<< HEAD
-regex = "1.8.4"
+regex = "1.10.4"
 reqwest = { version = "0.12.2", features = ["json", "native-tls", "gzip", "multipart"] }
-ring = { version = "0.16.20", features = ["std"] }
-=======
-regex = "1.10.4"
-reqwest = { version = "0.11.27", features = ["json", "native-tls", "gzip", "multipart"] }
 ring = { version = "0.17.8", features = ["std", "wasm32_unknown_unknown_js"] }
->>>>>>> a4c8ad30
 rustc-hash = "1.1.0"
 serde = { version = "1.0.197", features = ["derive"] }
 serde_json = "1.0.115"
