--- conflicted
+++ resolved
@@ -20,11 +20,7 @@
 async-trait = "0.1.79"
 bytes = "1.6.0"
 error-stack = "0.4.1"
-<<<<<<< HEAD
 http = "1.1.0"
-=======
-http = "0.2.12"
->>>>>>> a4c8ad30
 mime = "0.3.17"
 serde = "1.0.197"
 serde_json = "1.0.115"
