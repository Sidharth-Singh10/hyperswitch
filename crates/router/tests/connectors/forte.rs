use std::{str::FromStr, time::Duration};

use cards::CardNumber;
use masking::Secret;
use router::types::{self, api, domain, storage::enums};

use crate::{
    connector_auth,
    utils::{self, ConnectorActions},
};

#[derive(Clone, Copy)]
struct ForteTest;
impl ConnectorActions for ForteTest {}
impl utils::Connector for ForteTest {
    fn get_data(&self) -> api::ConnectorData {
        use router::connector::Forte;
        api::ConnectorData {
            connector: Box::new(&Forte),
            connector_name: types::Connector::Forte,
            get_token: api::GetToken::Connector,
            merchant_connector_id: None,
        }
    }

    fn get_auth_token(&self) -> types::ConnectorAuthType {
        utils::to_connector_auth_type(
            connector_auth::ConnectorAuthentication::new()
                .forte
                .expect("Missing connector authentication configuration")
                .into(),
        )
    }

    fn get_name(&self) -> String {
        "forte".to_string()
    }
}

static CONNECTOR: ForteTest = ForteTest {};

fn get_payment_data() -> Option<types::PaymentsAuthorizeData> {
    Some(types::PaymentsAuthorizeData {
        payment_method_data: domain::PaymentMethodData::Card(domain::Card {
            card_number: CardNumber::from_str("4111111111111111").unwrap(),
            ..utils::CCardType::default().0
        }),
        ..utils::PaymentAuthorizeType::default().0
    })
}

fn get_default_payment_info() -> Option<utils::PaymentInfo> {
    Some(utils::PaymentInfo {
        address: Some(types::PaymentAddress::new(
            None,
            Some(api::Address {
                address: Some(api::AddressDetails {
                    first_name: Some(Secret::new("first".to_string())),
                    last_name: Some(Secret::new("last".to_string())),
                    line1: Some(Secret::new("line1".to_string())),
                    line2: Some(Secret::new("line2".to_string())),
                    city: Some("city".to_string()),
                    zip: Some(Secret::new("zip".to_string())),
                    country: Some(api_models::enums::CountryAlpha2::IN),
                    ..Default::default()
                }),
                phone: Some(api::PhoneDetails {
                    number: Some(Secret::new("1234567890".to_string())),
                    country_code: Some("+91".to_string()),
                }),
                email: None,
            }),
            None,
            None,
        )),
        ..Default::default()
    })
}

// Cards Positive Tests
// Creates a payment using the manual capture flow (Non 3DS).
#[actix_web::test]
async fn should_only_authorize_payment() {
    let response = CONNECTOR
        .authorize_payment(get_payment_data(), get_default_payment_info())
        .await
        .expect("Authorize payment response");
    assert_eq!(response.status, enums::AttemptStatus::Authorized);
}

// Captures a payment using the manual capture flow (Non 3DS).
#[actix_web::test]
async fn should_capture_authorized_payment() {
    let authorize_response = CONNECTOR
        .authorize_payment(get_payment_data(), get_default_payment_info())
        .await
        .expect("Authorize payment response");
    let txn_id = utils::get_connector_transaction_id(authorize_response.response.clone()).unwrap();
    let connector_meta = utils::get_connector_metadata(authorize_response.response);
    let response = CONNECTOR
        .capture_payment(
            txn_id,
            Some(types::PaymentsCaptureData {
                connector_meta,
                ..utils::PaymentCaptureType::default().0
            }),
            get_default_payment_info(),
        )
        .await
        .expect("Capture payment response");
    //Status of the Payments is always in Pending State, Forte has to settle the sandbox transaction manually
    assert_eq!(response.status, enums::AttemptStatus::Pending);
}

// Partially captures a payment using the manual capture flow (Non 3DS).
#[actix_web::test]
async fn should_partially_capture_authorized_payment() {
    let authorize_response = CONNECTOR
        .authorize_payment(get_payment_data(), get_default_payment_info())
        .await
        .expect("Authorize payment response");
    let txn_id = utils::get_connector_transaction_id(authorize_response.response.clone()).unwrap();
    let connector_meta = utils::get_connector_metadata(authorize_response.response);
    let response = CONNECTOR
        .capture_payment(
            txn_id,
            Some(types::PaymentsCaptureData {
                connector_meta,
                amount_to_capture: 50,
                ..utils::PaymentCaptureType::default().0
            }),
            get_default_payment_info(),
        )
        .await
        .expect("Capture payment response");
    //Status of the Payments is always in Pending State, Forte has to settle the sandbox transactions manually
    assert_eq!(response.status, enums::AttemptStatus::Pending);
}

// Synchronizes a payment using the manual capture flow (Non 3DS).
#[actix_web::test]
async fn should_sync_authorized_payment() {
    let authorize_response = CONNECTOR
        .authorize_payment(get_payment_data(), get_default_payment_info())
        .await
        .expect("Authorize payment response");
    let txn_id = utils::get_connector_transaction_id(authorize_response.response);
    let response = CONNECTOR
        .psync_retry_till_status_matches(
            enums::AttemptStatus::Authorized,
            Some(types::PaymentsSyncData {
                connector_transaction_id: types::ResponseId::ConnectorTransactionId(
                    txn_id.unwrap(),
                ),
                encoded_data: None,
                capture_method: None,
                sync_type: types::SyncRequestType::SinglePaymentSync,
                connector_meta: None,
                mandate_id: None,
                payment_method_type: None,
                currency: enums::Currency::USD,
<<<<<<< HEAD
                ..Default::default()
=======
                payment_experience: None,
>>>>>>> 7645edfa
            }),
            get_default_payment_info(),
        )
        .await
        .expect("PSync response");
    assert_eq!(response.status, enums::AttemptStatus::Authorized,);
}

// Voids a payment using the manual capture flow (Non 3DS).
#[actix_web::test]
async fn should_void_authorized_payment() {
    let authorize_response = CONNECTOR
        .authorize_payment(get_payment_data(), get_default_payment_info())
        .await
        .expect("Authorize payment response");
    let txn_id = utils::get_connector_transaction_id(authorize_response.response.clone()).unwrap();
    let connector_meta = utils::get_connector_metadata(authorize_response.response);
    let response = CONNECTOR
        .void_payment(
            txn_id,
            Some(types::PaymentsCancelData {
                connector_transaction_id: String::from(""),
                cancellation_reason: Some("requested_by_customer".to_string()),
                connector_meta,
                ..Default::default()
            }),
            None,
        )
        .await
        .expect("Void payment response");
    //Forte doesnot send status in response, so setting it to pending so later it will be synced
    assert_eq!(response.status, enums::AttemptStatus::Pending);
}

// Refunds a payment using the manual capture flow (Non 3DS).
#[actix_web::test]
#[ignore = "Since Payment status is always in pending, cannot refund"]
async fn should_refund_manually_captured_payment() {
    let authorize_response = CONNECTOR
        .authorize_payment(get_payment_data(), None)
        .await
        .expect("Authorize payment response");
    let txn_id = utils::get_connector_transaction_id(authorize_response.response.clone()).unwrap();
    let capture_connector_meta = utils::get_connector_metadata(authorize_response.response);
    let capture_response = CONNECTOR
        .capture_payment(
            txn_id.clone(),
            Some(types::PaymentsCaptureData {
                connector_meta: capture_connector_meta,
                ..utils::PaymentCaptureType::default().0
            }),
            None,
        )
        .await
        .expect("Capture payment response");
    let refund_connector_metadata = utils::get_connector_metadata(capture_response.response);
    let response = CONNECTOR
        .refund_payment(
            txn_id,
            Some(types::RefundsData {
                connector_metadata: refund_connector_metadata,
                ..utils::PaymentRefundType::default().0
            }),
            None,
        )
        .await
        .unwrap();
    assert_eq!(
        response.response.unwrap().refund_status,
        enums::RefundStatus::Success,
    );
}

// Partially refunds a payment using the manual capture flow (Non 3DS).
#[actix_web::test]
#[ignore = "Since Payment status is always in pending, cannot refund"]
async fn should_partially_refund_manually_captured_payment() {
    let authorize_response = CONNECTOR
        .authorize_payment(get_payment_data(), None)
        .await
        .expect("Authorize payment response");
    let txn_id = utils::get_connector_transaction_id(authorize_response.response.clone()).unwrap();
    let capture_connector_meta = utils::get_connector_metadata(authorize_response.response);
    let capture_response = CONNECTOR
        .capture_payment(
            txn_id.clone(),
            Some(types::PaymentsCaptureData {
                connector_meta: capture_connector_meta,
                ..utils::PaymentCaptureType::default().0
            }),
            None,
        )
        .await
        .expect("Capture payment response");
    let refund_connector_metadata = utils::get_connector_metadata(capture_response.response);
    let response = CONNECTOR
        .refund_payment(
            txn_id,
            Some(types::RefundsData {
                connector_metadata: refund_connector_metadata,
                refund_amount: 50,
                ..utils::PaymentRefundType::default().0
            }),
            None,
        )
        .await
        .unwrap();
    assert_eq!(
        response.response.unwrap().refund_status,
        enums::RefundStatus::Success,
    );
}

// Synchronizes a refund using the manual capture flow (Non 3DS).
#[actix_web::test]
#[ignore = "Since Payment status is always in pending, cannot refund"]
async fn should_sync_manually_captured_refund() {
    let refund_response = CONNECTOR
        .capture_payment_and_refund(None, None, None, get_default_payment_info())
        .await
        .unwrap();
    let response = CONNECTOR
        .rsync_retry_till_status_matches(
            enums::RefundStatus::Success,
            refund_response.response.unwrap().connector_refund_id,
            None,
            get_default_payment_info(),
        )
        .await
        .unwrap();
    assert_eq!(
        response.response.unwrap().refund_status,
        enums::RefundStatus::Success,
    );
}

// Creates a payment using the automatic capture flow (Non 3DS).
#[actix_web::test]
async fn should_make_payment() {
    let response = CONNECTOR
        .make_payment(get_payment_data(), get_default_payment_info())
        .await
        .unwrap();
    //Status of the Payments is always in Pending State, Forte has to settle the sandbox transaction manually
    assert_eq!(response.status, enums::AttemptStatus::Pending);
}

// Synchronizes a payment using the automatic capture flow (Non 3DS).
#[actix_web::test]
async fn should_sync_auto_captured_payment() {
    let authorize_response = CONNECTOR
        .make_payment(get_payment_data(), get_default_payment_info())
        .await
        .unwrap();
    assert_eq!(authorize_response.status, enums::AttemptStatus::Pending);
    let txn_id = utils::get_connector_transaction_id(authorize_response.response);
    assert_ne!(txn_id, None, "Empty connector transaction id");
    let response = CONNECTOR
        .psync_retry_till_status_matches(
            enums::AttemptStatus::Charged,
            Some(types::PaymentsSyncData {
                connector_transaction_id: types::ResponseId::ConnectorTransactionId(
                    txn_id.unwrap(),
                ),
                encoded_data: None,
                capture_method: None,
                ..Default::default()
            }),
            get_default_payment_info(),
        )
        .await
        .unwrap();
    //Status of the Payments is always in Pending State, Forte has to settle the sandbox transaction manually
    assert_eq!(response.status, enums::AttemptStatus::Pending,);
}

// Refunds a payment using the automatic capture flow (Non 3DS).
#[actix_web::test]
#[ignore = "Since Payment status is always in pending, cannot refund"]
async fn should_refund_auto_captured_payment() {
    let authorize_response = CONNECTOR
        .make_payment(get_payment_data(), get_default_payment_info())
        .await
        .unwrap();
    let txn_id = utils::get_connector_transaction_id(authorize_response.response.clone()).unwrap();
    tokio::time::sleep(Duration::from_secs(10)).await;
    let refund_connector_metadata = utils::get_connector_metadata(authorize_response.response);
    let response = CONNECTOR
        .refund_payment(
            txn_id,
            Some(types::RefundsData {
                connector_metadata: refund_connector_metadata,
                ..utils::PaymentRefundType::default().0
            }),
            get_default_payment_info(),
        )
        .await
        .unwrap();
    assert_eq!(
        response.response.unwrap().refund_status,
        enums::RefundStatus::Pending,
    );
}

// Partially refunds a payment using the automatic capture flow (Non 3DS).
#[actix_web::test]
#[ignore = "Since Payment status is always in pending, cannot refund"]
async fn should_partially_refund_succeeded_payment() {
    let authorize_response = CONNECTOR
        .make_payment(get_payment_data(), get_default_payment_info())
        .await
        .unwrap();
    let txn_id = utils::get_connector_transaction_id(authorize_response.response.clone()).unwrap();
    tokio::time::sleep(Duration::from_secs(10)).await;
    let refund_connector_metadata = utils::get_connector_metadata(authorize_response.response);
    let response = CONNECTOR
        .refund_payment(
            txn_id,
            Some(types::RefundsData {
                refund_amount: 50,
                connector_metadata: refund_connector_metadata,
                ..utils::PaymentRefundType::default().0
            }),
            get_default_payment_info(),
        )
        .await
        .unwrap();
    assert_eq!(
        response.response.unwrap().refund_status,
        enums::RefundStatus::Pending,
    );
}

// Creates multiple refunds against a payment using the automatic capture flow (Non 3DS).
#[actix_web::test]
#[ignore = "Since Payment status is always in pending, cannot refund"]
async fn should_refund_succeeded_payment_multiple_times() {
    let authorize_response = CONNECTOR
        .make_payment(get_payment_data(), get_default_payment_info())
        .await
        .unwrap();
    let txn_id = utils::get_connector_transaction_id(authorize_response.response.clone()).unwrap();
    tokio::time::sleep(Duration::from_secs(10)).await;

    let refund_connector_metadata = utils::get_connector_metadata(authorize_response.response);
    for _x in 0..2 {
        let refund_response = CONNECTOR
            .refund_payment(
                txn_id.clone(),
                Some(types::RefundsData {
                    connector_metadata: refund_connector_metadata.clone(),
                    refund_amount: 50,
                    ..utils::PaymentRefundType::default().0
                }),
                get_default_payment_info(),
            )
            .await
            .unwrap();
        assert_eq!(
            refund_response.response.unwrap().refund_status,
            enums::RefundStatus::Pending,
        );
    }
}

// Synchronizes a refund using the automatic capture flow (Non 3DS).
#[actix_web::test]
#[ignore = "Since Payment status is always in pending, cannot refund"]
async fn should_sync_refund() {
    let authorize_response = CONNECTOR
        .make_payment(get_payment_data(), get_default_payment_info())
        .await
        .unwrap();
    let txn_id = utils::get_connector_transaction_id(authorize_response.response.clone()).unwrap();
    tokio::time::sleep(Duration::from_secs(10)).await;
    let refund_connector_metadata = utils::get_connector_metadata(authorize_response.response);
    let refund_response = CONNECTOR
        .refund_payment(
            txn_id,
            Some(types::RefundsData {
                connector_metadata: refund_connector_metadata,
                ..utils::PaymentRefundType::default().0
            }),
            get_default_payment_info(),
        )
        .await
        .unwrap();
    let response = CONNECTOR
        .rsync_retry_till_status_matches(
            enums::RefundStatus::Success,
            refund_response.response.unwrap().connector_refund_id,
            None,
            get_default_payment_info(),
        )
        .await
        .unwrap();
    assert_eq!(
        response.response.unwrap().refund_status,
        enums::RefundStatus::Pending,
    );
}

// Cards Negative scenarios
// Creates a payment with incorrect CVC.
#[actix_web::test]
async fn should_fail_payment_for_incorrect_cvc() {
    let response = CONNECTOR
        .make_payment(
            Some(types::PaymentsAuthorizeData {
                payment_method_data: domain::PaymentMethodData::Card(domain::Card {
                    card_cvc: Secret::new("12345".to_string()),
                    ..utils::CCardType::default().0
                }),
                ..utils::PaymentAuthorizeType::default().0
            }),
            get_default_payment_info(),
        )
        .await
        .unwrap();
    assert_eq!(
        response.response.unwrap_err().message,
        "INVALID CVV DATA".to_string(),
    );
}

// Creates a payment with incorrect expiry month.
#[actix_web::test]
async fn should_fail_payment_for_invalid_exp_month() {
    let response = CONNECTOR
        .make_payment(
            Some(types::PaymentsAuthorizeData {
                payment_method_data: domain::PaymentMethodData::Card(domain::Card {
                    card_exp_month: Secret::new("20".to_string()),
                    ..utils::CCardType::default().0
                }),
                ..utils::PaymentAuthorizeType::default().0
            }),
            get_default_payment_info(),
        )
        .await
        .unwrap();
    assert_eq!(
        response.response.unwrap_err().message,
        "INVALID EXPIRATION DATE".to_string(),
    );
}

// Creates a payment with incorrect expiry year.
#[actix_web::test]
#[ignore]
async fn should_fail_payment_for_incorrect_expiry_year() {
    let response = CONNECTOR
        .make_payment(
            Some(types::PaymentsAuthorizeData {
                payment_method_data: domain::PaymentMethodData::Card(domain::Card {
                    card_exp_year: Secret::new("2000".to_string()),
                    ..utils::CCardType::default().0
                }),
                ..utils::PaymentAuthorizeType::default().0
            }),
            None,
        )
        .await
        .unwrap();
    assert_eq!(
        response.response.unwrap_err().message,
        "Your card's expiration year is invalid.".to_string(),
    );
}

// Voids a payment using automatic capture flow (Non 3DS).
#[actix_web::test]
async fn should_fail_void_payment_for_auto_capture() {
    let authorize_response = CONNECTOR
        .authorize_payment(get_payment_data(), get_default_payment_info())
        .await
        .expect("Authorize payment response");
    let txn_id = utils::get_connector_transaction_id(authorize_response.response.clone()).unwrap();
    let capture_connector_meta = utils::get_connector_metadata(authorize_response.response);
    let capture_response = CONNECTOR
        .capture_payment(
            txn_id,
            Some(types::PaymentsCaptureData {
                connector_meta: capture_connector_meta,
                ..utils::PaymentCaptureType::default().0
            }),
            get_default_payment_info(),
        )
        .await
        .expect("Capture payment response");
    let txn_id = utils::get_connector_transaction_id(capture_response.clone().response).unwrap();
    let connector_meta = utils::get_connector_metadata(capture_response.response);
    let void_response = CONNECTOR
        .void_payment(
            txn_id,
            Some(types::PaymentsCancelData {
                cancellation_reason: Some("requested_by_customer".to_string()),
                connector_meta,
                ..Default::default()
            }),
            get_default_payment_info(),
        )
        .await
        .expect("Void payment response");
    assert_eq!(
        void_response.response.unwrap_err().message,
        "ORIG TRANS NOT FOUND"
    );
}

// Captures a payment using invalid connector payment id.
#[actix_web::test]
async fn should_fail_capture_for_invalid_payment() {
    let connector_meta = Some(serde_json::json!({
        "auth_id": "56YH8TZ",
    }));
    let capture_response = CONNECTOR
        .capture_payment(
            "123456789".to_string(),
            Some(types::PaymentsCaptureData {
                connector_meta,
                ..utils::PaymentCaptureType::default().0
            }),
            None,
        )
        .await
        .unwrap();
    assert_eq!(
        capture_response.response.unwrap_err().message,
        "Error[1]: The value for field transaction_id is invalid. Check for possible formatting issues. Error[2]: The value for field transaction_id is invalid. Check for possible formatting issues.",
    );
}

// Refunds a payment with refund amount higher than payment amount.
#[actix_web::test]
#[ignore]
async fn should_fail_for_refund_amount_higher_than_payment_amount() {
    let authorize_response = CONNECTOR
        .make_payment(get_payment_data(), None)
        .await
        .unwrap();
    let txn_id = utils::get_connector_transaction_id(authorize_response.response.clone()).unwrap();
    tokio::time::sleep(Duration::from_secs(10)).await;
    let refund_connector_metadata = utils::get_connector_metadata(authorize_response.response);
    let response = CONNECTOR
        .refund_payment(
            txn_id,
            Some(types::RefundsData {
                refund_amount: 1500,
                connector_metadata: refund_connector_metadata,
                ..utils::PaymentRefundType::default().0
            }),
            None,
        )
        .await
        .unwrap();
    assert_eq!(
        response.response.unwrap_err().message,
        "Refund amount (₹1.50) is greater than charge amount (₹1.00)",
    );
}

// Connector dependent test cases goes here

// [#478]: add unit tests for non 3DS, wallets & webhooks in connector tests

// Cards Negative scenarios
// Creates a payment with incorrect card issuer.

#[actix_web::test]
async fn should_throw_not_implemented_for_unsupported_issuer() {
    let authorize_data = Some(types::PaymentsAuthorizeData {
        payment_method_data: domain::PaymentMethodData::Card(domain::Card {
            card_number: CardNumber::from_str("6759649826438453").unwrap(),
            ..utils::CCardType::default().0
        }),
        capture_method: Some(enums::CaptureMethod::Automatic),
        ..utils::PaymentAuthorizeType::default().0
    });
    let response = CONNECTOR.make_payment(authorize_data, None).await;
    assert_eq!(
        *response.unwrap_err().current_context(),
        router::core::errors::ConnectorError::NotSupported {
            message: "Maestro".to_string(),
            connector: "Forte",
        }
    )
}<|MERGE_RESOLUTION|>--- conflicted
+++ resolved
@@ -159,11 +159,8 @@
                 mandate_id: None,
                 payment_method_type: None,
                 currency: enums::Currency::USD,
-<<<<<<< HEAD
+                payment_experience: None,
                 ..Default::default()
-=======
-                payment_experience: None,
->>>>>>> 7645edfa
             }),
             get_default_payment_info(),
         )
