--- conflicted
+++ resolved
@@ -534,18 +534,8 @@
         &self,
         req: &types::PaymentsAuthorizeRouterData,
         _connectors: &settings::Connectors,
-<<<<<<< HEAD
-    ) -> CustomResult<Option<types::RequestBody>, errors::ConnectorError> {
+    ) -> CustomResult<RequestContent, errors::ConnectorError> {
         let amount = req.request.amount;
-=======
-    ) -> CustomResult<RequestContent, errors::ConnectorError> {
-        let amount = req
-            .request
-            .surcharge_details
-            .as_ref()
-            .map(|surcharge_details| surcharge_details.final_amount)
-            .unwrap_or(req.request.amount);
->>>>>>> 6e82b0bd
         let connector_router_data = trustpay::TrustpayRouterData::try_from((
             &self.get_currency_unit(),
             req.request.currency,
