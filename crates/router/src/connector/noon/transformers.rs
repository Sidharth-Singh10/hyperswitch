use common_utils::pii;
use error_stack::ResultExt;
use masking::Secret;
use serde::{Deserialize, Serialize};

use crate::{
    connector::utils::{
        self as conn_utils, CardData, PaymentsAuthorizeRequestData, RouterData, WalletData,
    },
    core::errors,
    services,
    types::{self, api, storage::enums, transformers::ForeignFrom, ErrorResponse},
    utils,
};

// These needs to be accepted from SDK, need to be done after 1.0.0 stability as API contract will change
const GOOGLEPAY_API_VERSION_MINOR: u8 = 0;
const GOOGLEPAY_API_VERSION: u8 = 2;

#[derive(Debug, Serialize)]
#[serde(rename_all = "UPPERCASE")]
pub enum NoonChannels {
    Web,
}

#[derive(Debug, Serialize)]
#[serde(rename_all = "UPPERCASE")]
pub enum NoonSubscriptionType {
    Unscheduled,
}

#[derive(Debug, Serialize)]
pub struct NoonSubscriptionData {
    #[serde(rename = "type")]
    subscription_type: NoonSubscriptionType,
    //Short description about the subscription.
    name: String,
}

#[derive(Debug, Serialize)]
#[serde(rename_all = "camelCase")]
pub struct NoonBillingAddress {
    street: Option<Secret<String>>,
    street2: Option<Secret<String>>,
    city: Option<String>,
    state_province: Option<Secret<String>>,
    country: Option<api_models::enums::CountryAlpha2>,
    postal_code: Option<Secret<String>>,
}

#[derive(Debug, Serialize)]
#[serde(rename_all = "camelCase")]
pub struct NoonBilling {
    address: NoonBillingAddress,
}

#[derive(Debug, Serialize)]
#[serde(rename_all = "camelCase")]
pub struct NoonOrder {
    amount: String,
    currency: Option<diesel_models::enums::Currency>,
    channel: NoonChannels,
    category: Option<String>,
    reference: String,
    //Short description of the order.
    name: String,
    ip_address: Option<Secret<String, pii::IpAddress>>,
}

#[derive(Debug, Serialize)]
#[serde(rename_all = "UPPERCASE")]
pub enum NoonPaymentActions {
    Authorize,
    Sale,
}

#[derive(Debug, Serialize)]
#[serde(rename_all = "camelCase")]
pub struct NoonConfiguration {
    tokenize_c_c: Option<bool>,
    payment_action: NoonPaymentActions,
    return_url: Option<String>,
}

#[derive(Debug, Serialize)]
#[serde(rename_all = "camelCase")]
pub struct NoonSubscription {
    subscription_identifier: String,
}

#[derive(Debug, Serialize)]
#[serde(rename_all = "camelCase")]
pub struct NoonCard {
    name_on_card: Secret<String>,
    number_plain: cards::CardNumber,
    expiry_month: Secret<String>,
    expiry_year: Secret<String>,
    cvv: Secret<String>,
}

#[derive(Debug, Serialize)]
#[serde(rename_all = "camelCase")]
pub struct NoonApplePayPaymentMethod {
    pub display_name: String,
    pub network: String,
    #[serde(rename = "type")]
    pub pm_type: String,
}

#[derive(Debug, Serialize, Deserialize)]
#[serde(rename_all = "camelCase")]
pub struct NoonApplePayHeader {
    ephemeral_public_key: Secret<String>,
    public_key_hash: Secret<String>,
    transaction_id: Secret<String>,
}

#[derive(Debug, Serialize, Deserialize)]
pub struct NoonApplePaymentData {
    version: Secret<String>,
    data: Secret<String>,
    signature: Secret<String>,
    header: NoonApplePayHeader,
}

#[derive(Debug, Serialize)]
#[serde(rename_all = "camelCase")]
pub struct NoonApplePayData {
    payment_data: NoonApplePaymentData,
    payment_method: NoonApplePayPaymentMethod,
    transaction_identifier: Secret<String>,
}

#[derive(Debug, Serialize)]
#[serde(rename_all = "camelCase")]
pub struct NoonApplePayTokenData {
    token: NoonApplePayData,
}

#[derive(Debug, Serialize)]
#[serde(rename_all = "camelCase")]
pub struct NoonApplePay {
    payment_info: Secret<String>,
}

#[derive(Debug, Serialize)]
#[serde(rename_all = "camelCase")]
pub struct NoonGooglePay {
    api_version_minor: u8,
    api_version: u8,
    payment_method_data: conn_utils::GooglePayWalletData,
}

#[derive(Debug, Serialize)]
#[serde(rename_all = "camelCase")]
pub struct NoonPayPal {
    return_url: String,
}

#[derive(Debug, Serialize)]
#[serde(tag = "type", content = "data")]
pub enum NoonPaymentData {
    Card(NoonCard),
    Subscription(NoonSubscription),
    ApplePay(NoonApplePay),
    GooglePay(NoonGooglePay),
    PayPal(NoonPayPal),
}

#[derive(Debug, Serialize)]
#[serde(rename_all = "UPPERCASE")]
pub enum NoonApiOperations {
    Initiate,
    Capture,
    Reverse,
    Refund,
}
#[derive(Debug, Serialize)]
#[serde(rename_all = "camelCase")]
pub struct NoonPaymentsRequest {
    api_operation: NoonApiOperations,
    order: NoonOrder,
    configuration: NoonConfiguration,
    payment_data: NoonPaymentData,
    subscription: Option<NoonSubscriptionData>,
    billing: Option<NoonBilling>,
}

impl TryFrom<&types::PaymentsAuthorizeRouterData> for NoonPaymentsRequest {
    type Error = error_stack::Report<errors::ConnectorError>;
    fn try_from(item: &types::PaymentsAuthorizeRouterData) -> Result<Self, Self::Error> {
        let (payment_data, currency, category) = match item.request.connector_mandate_id() {
            Some(subscription_identifier) => (
                NoonPaymentData::Subscription(NoonSubscription {
                    subscription_identifier,
                }),
                None,
                None,
            ),
            _ => (
                match item.request.payment_method_data.clone() {
                    api::PaymentMethodData::Card(req_card) => Ok(NoonPaymentData::Card(NoonCard {
                        name_on_card: req_card.card_holder_name.clone(),
                        number_plain: req_card.card_number.clone(),
                        expiry_month: req_card.card_exp_month.clone(),
                        expiry_year: req_card.get_expiry_year_4_digit(),
                        cvv: req_card.card_cvc,
                    })),
                    api::PaymentMethodData::Wallet(wallet_data) => match wallet_data.clone() {
                        api_models::payments::WalletData::GooglePay(google_pay_data) => {
                            Ok(NoonPaymentData::GooglePay(NoonGooglePay {
                                api_version_minor: GOOGLEPAY_API_VERSION_MINOR,
                                api_version: GOOGLEPAY_API_VERSION,
                                payment_method_data: conn_utils::GooglePayWalletData::from(
                                    google_pay_data,
                                ),
                            }))
                        }
                        api_models::payments::WalletData::ApplePay(apple_pay_data) => {
                            let payment_token_data = NoonApplePayTokenData {
                                token: NoonApplePayData {
                                    payment_data: wallet_data.get_wallet_token_as_json()?,
                                    payment_method: NoonApplePayPaymentMethod {
                                        display_name: apple_pay_data.payment_method.display_name,
                                        network: apple_pay_data.payment_method.network,
                                        pm_type: apple_pay_data.payment_method.pm_type,
                                    },
                                    transaction_identifier: Secret::new(
                                        apple_pay_data.transaction_identifier,
                                    ),
                                },
                            };
                            let payment_token =
                                utils::Encode::<NoonApplePayTokenData>::encode_to_string_of_json(
                                    &payment_token_data,
                                )
                                .change_context(errors::ConnectorError::RequestEncodingFailed)?;

                            Ok(NoonPaymentData::ApplePay(NoonApplePay {
                                payment_info: Secret::new(payment_token),
                            }))
                        }
                        api_models::payments::WalletData::PaypalRedirect(_) => {
                            Ok(NoonPaymentData::PayPal(NoonPayPal {
                                return_url: item.request.get_router_return_url()?,
                            }))
                        }
                        api_models::payments::WalletData::AliPayQr(_)
                        | api_models::payments::WalletData::AliPayRedirect(_)
                        | api_models::payments::WalletData::AliPayHkRedirect(_)
                        | api_models::payments::WalletData::MomoRedirect(_)
                        | api_models::payments::WalletData::KakaoPayRedirect(_)
                        | api_models::payments::WalletData::GoPayRedirect(_)
                        | api_models::payments::WalletData::GcashRedirect(_)
                        | api_models::payments::WalletData::ApplePayRedirect(_)
                        | api_models::payments::WalletData::ApplePayThirdPartySdk(_)
                        | api_models::payments::WalletData::DanaRedirect {}
                        | api_models::payments::WalletData::GooglePayRedirect(_)
                        | api_models::payments::WalletData::GooglePayThirdPartySdk(_)
                        | api_models::payments::WalletData::MbWayRedirect(_)
                        | api_models::payments::WalletData::MobilePayRedirect(_)
                        | api_models::payments::WalletData::PaypalSdk(_)
                        | api_models::payments::WalletData::SamsungPay(_)
                        | api_models::payments::WalletData::TwintRedirect {}
                        | api_models::payments::WalletData::VippsRedirect {}
                        | api_models::payments::WalletData::TouchNGoRedirect(_)
                        | api_models::payments::WalletData::WeChatPayRedirect(_)
                        | api_models::payments::WalletData::WeChatPayQr(_)
                        | api_models::payments::WalletData::CashappQr(_)
                        | api_models::payments::WalletData::SwishQr(_) => {
<<<<<<< HEAD
                            Err(errors::ConnectorError::NotImplemented(
                                conn_utils::get_unimplemented_payment_method_error_message("noon"),
                            ))
=======
                            Err(errors::ConnectorError::NotSupported {
                                message: conn_utils::SELECTED_PAYMENT_METHOD.to_string(),
                                connector: "Noon",
                            })
>>>>>>> 6ab79e6f
                        }
                    },
                    api::PaymentMethodData::CardRedirect(_)
                    | api::PaymentMethodData::PayLater(_)
                    | api::PaymentMethodData::BankRedirect(_)
                    | api::PaymentMethodData::BankDebit(_)
                    | api::PaymentMethodData::BankTransfer(_)
                    | api::PaymentMethodData::Crypto(_)
<<<<<<< HEAD
                    | api::PaymentMethodData::MandatePayment
                    | api::PaymentMethodData::Reward(_)
                    | api::PaymentMethodData::Upi(_)
                    | api::PaymentMethodData::Voucher(_)
                    | api::PaymentMethodData::GiftCard(_) => {
                        Err(errors::ConnectorError::NotImplemented(
                            conn_utils::get_unimplemented_payment_method_error_message("noon"),
                        ))
=======
                    | api::PaymentMethodData::MandatePayment {}
                    | api::PaymentMethodData::Reward {}
                    | api::PaymentMethodData::Upi(_)
                    | api::PaymentMethodData::Voucher(_)
                    | api::PaymentMethodData::GiftCard(_) => {
                        Err(errors::ConnectorError::NotSupported {
                            message: conn_utils::SELECTED_PAYMENT_METHOD.to_string(),
                            connector: "Noon",
                        })
>>>>>>> 6ab79e6f
                    }
                }?,
                Some(item.request.currency),
                item.request.order_category.clone(),
            ),
        };

        // The description should not have leading or trailing whitespaces, also it should not have double whitespaces and a max 50 chars according to Noon's Docs
        let name: String = item
            .get_description()?
            .trim()
            .replace("  ", " ")
            .chars()
            .take(50)
            .collect();

        let ip_address = item.request.get_ip_address_as_optional();

        let channel = NoonChannels::Web;

        let billing = item
            .address
            .billing
            .clone()
            .and_then(|billing_address| billing_address.address)
            .map(|address| NoonBilling {
                address: NoonBillingAddress {
                    street: address.line1,
                    street2: address.line2,
                    city: address.city,
                    // If state is passed in request, country becomes mandatory, keep a check while debugging failed payments
                    state_province: address.state,
                    country: address.country,
                    postal_code: address.zip,
                },
            });

        let (subscription, tokenize_c_c) =
            match item.request.setup_future_usage.is_some().then_some((
                NoonSubscriptionData {
                    subscription_type: NoonSubscriptionType::Unscheduled,
                    name: name.clone(),
                },
                true,
            )) {
                Some((a, b)) => (Some(a), Some(b)),
                None => (None, None),
            };
        let order = NoonOrder {
            amount: conn_utils::to_currency_base_unit(item.request.amount, item.request.currency)?,
            currency,
            channel,
            category,
            reference: item.connector_request_reference_id.clone(),
            name,
            ip_address,
        };
        let payment_action = if item.request.is_auto_capture()? {
            NoonPaymentActions::Sale
        } else {
            NoonPaymentActions::Authorize
        };
        Ok(Self {
            api_operation: NoonApiOperations::Initiate,
            order,
            billing,
            configuration: NoonConfiguration {
                payment_action,
                return_url: item.request.router_return_url.clone(),
                tokenize_c_c,
            },
            payment_data,
            subscription,
        })
    }
}

// Auth Struct
pub struct NoonAuthType {
    pub(super) api_key: Secret<String>,
    pub(super) application_identifier: Secret<String>,
    pub(super) business_identifier: Secret<String>,
}

impl TryFrom<&types::ConnectorAuthType> for NoonAuthType {
    type Error = error_stack::Report<errors::ConnectorError>;
    fn try_from(auth_type: &types::ConnectorAuthType) -> Result<Self, Self::Error> {
        match auth_type {
            types::ConnectorAuthType::SignatureKey {
                api_key,
                key1,
                api_secret,
            } => Ok(Self {
                api_key: api_key.to_owned(),
                application_identifier: api_secret.to_owned(),
                business_identifier: key1.to_owned(),
            }),
            _ => Err(errors::ConnectorError::FailedToObtainAuthType.into()),
        }
    }
}
#[derive(Default, Debug, Deserialize, Serialize, strum::Display)]
#[serde(rename_all = "SCREAMING_SNAKE_CASE")]
#[strum(serialize_all = "UPPERCASE")]
pub enum NoonPaymentStatus {
    Initiated,
    Authorized,
    Captured,
    PartiallyCaptured,
    PartiallyRefunded,
    PaymentInfoAdded,
    #[serde(rename = "3DS_ENROLL_INITIATED")]
    ThreeDsEnrollInitiated,
    #[serde(rename = "3DS_ENROLL_CHECKED")]
    ThreeDsEnrollChecked,
    #[serde(rename = "3DS_RESULT_VERIFIED")]
    ThreeDsResultVerified,
    MarkedForReview,
    Authenticated,
    PartiallyReversed,
    #[default]
    Pending,
    Cancelled,
    Failed,
    Refunded,
    Expired,
    Reversed,
    Rejected,
    Locked,
}

impl ForeignFrom<(NoonPaymentStatus, Self)> for enums::AttemptStatus {
    fn foreign_from(data: (NoonPaymentStatus, Self)) -> Self {
        let (item, current_status) = data;
        match item {
            NoonPaymentStatus::Authorized => Self::Authorized,
            NoonPaymentStatus::Captured
            | NoonPaymentStatus::PartiallyCaptured
            | NoonPaymentStatus::PartiallyRefunded
            | NoonPaymentStatus::Refunded => Self::Charged,
            NoonPaymentStatus::Reversed | NoonPaymentStatus::PartiallyReversed => Self::Voided,
            NoonPaymentStatus::Cancelled | NoonPaymentStatus::Expired => Self::AuthenticationFailed,
            NoonPaymentStatus::ThreeDsEnrollInitiated | NoonPaymentStatus::ThreeDsEnrollChecked => {
                Self::AuthenticationPending
            }
            NoonPaymentStatus::ThreeDsResultVerified => Self::AuthenticationSuccessful,
            NoonPaymentStatus::Failed | NoonPaymentStatus::Rejected => Self::Failure,
            NoonPaymentStatus::Pending | NoonPaymentStatus::MarkedForReview => Self::Pending,
            NoonPaymentStatus::Initiated
            | NoonPaymentStatus::PaymentInfoAdded
            | NoonPaymentStatus::Authenticated => Self::Started,
            NoonPaymentStatus::Locked => current_status,
        }
    }
}

#[derive(Debug, Serialize, Deserialize)]
pub struct NoonSubscriptionResponse {
    identifier: String,
}

#[derive(Default, Debug, Serialize, Deserialize)]
#[serde(rename_all = "camelCase")]
pub struct NoonPaymentsOrderResponse {
    status: NoonPaymentStatus,
    id: u64,
    error_code: u64,
    error_message: Option<String>,
    reference: Option<String>,
}

#[derive(Debug, Serialize, Deserialize)]
#[serde(rename_all = "camelCase")]
pub struct NoonCheckoutData {
    post_url: url::Url,
}

#[derive(Debug, Serialize, Deserialize)]
#[serde(rename_all = "camelCase")]
pub struct NoonPaymentsResponseResult {
    order: NoonPaymentsOrderResponse,
    checkout_data: Option<NoonCheckoutData>,
    subscription: Option<NoonSubscriptionResponse>,
}

#[derive(Debug, Serialize, Deserialize)]
pub struct NoonPaymentsResponse {
    result: NoonPaymentsResponseResult,
}

impl<F, T>
    TryFrom<types::ResponseRouterData<F, NoonPaymentsResponse, T, types::PaymentsResponseData>>
    for types::RouterData<F, T, types::PaymentsResponseData>
{
    type Error = error_stack::Report<errors::ConnectorError>;
    fn try_from(
        item: types::ResponseRouterData<F, NoonPaymentsResponse, T, types::PaymentsResponseData>,
    ) -> Result<Self, Self::Error> {
        let redirection_data = item.response.result.checkout_data.map(|redirection_data| {
            services::RedirectForm::Form {
                endpoint: redirection_data.post_url.to_string(),
                method: services::Method::Post,
                form_fields: std::collections::HashMap::new(),
            }
        });
        let mandate_reference =
            item.response
                .result
                .subscription
                .map(|subscription_data| types::MandateReference {
                    connector_mandate_id: Some(subscription_data.identifier),
                    payment_method_id: None,
                });
        let order = item.response.result.order;
        Ok(Self {
            status: enums::AttemptStatus::foreign_from((order.status, item.data.status)),
            response: match order.error_message {
                Some(error_message) => Err(ErrorResponse {
                    code: order.error_code.to_string(),
                    message: error_message.clone(),
                    reason: Some(error_message),
                    status_code: item.http_code,
                }),
                _ => {
                    let connector_response_reference_id =
                        order.reference.or(Some(order.id.to_string()));
                    Ok(types::PaymentsResponseData::TransactionResponse {
                        resource_id: types::ResponseId::ConnectorTransactionId(
                            order.id.to_string(),
                        ),
                        redirection_data,
                        mandate_reference,
                        connector_metadata: None,
                        network_txn_id: None,
                        connector_response_reference_id,
                    })
                }
            },
            ..item.data
        })
    }
}

#[derive(Debug, Serialize)]
#[serde(rename_all = "camelCase")]
pub struct NoonActionTransaction {
    amount: String,
    currency: diesel_models::enums::Currency,
    transaction_reference: Option<String>,
}

#[derive(Debug, Serialize)]
#[serde(rename_all = "camelCase")]
pub struct NoonActionOrder {
    id: String,
}

#[derive(Debug, Serialize)]
#[serde(rename_all = "camelCase")]
pub struct NoonPaymentsActionRequest {
    api_operation: NoonApiOperations,
    order: NoonActionOrder,
    transaction: NoonActionTransaction,
}

impl TryFrom<&types::PaymentsCaptureRouterData> for NoonPaymentsActionRequest {
    type Error = error_stack::Report<errors::ConnectorError>;
    fn try_from(item: &types::PaymentsCaptureRouterData) -> Result<Self, Self::Error> {
        let order = NoonActionOrder {
            id: item.request.connector_transaction_id.clone(),
        };
        let transaction = NoonActionTransaction {
            amount: conn_utils::to_currency_base_unit(
                item.request.amount_to_capture,
                item.request.currency,
            )?,
            currency: item.request.currency,
            transaction_reference: None,
        };
        Ok(Self {
            api_operation: NoonApiOperations::Capture,
            order,
            transaction,
        })
    }
}

#[derive(Debug, Serialize)]
#[serde(rename_all = "camelCase")]
pub struct NoonPaymentsCancelRequest {
    api_operation: NoonApiOperations,
    order: NoonActionOrder,
}

impl TryFrom<&types::PaymentsCancelRouterData> for NoonPaymentsCancelRequest {
    type Error = error_stack::Report<errors::ConnectorError>;
    fn try_from(item: &types::PaymentsCancelRouterData) -> Result<Self, Self::Error> {
        let order = NoonActionOrder {
            id: item.request.connector_transaction_id.clone(),
        };
        Ok(Self {
            api_operation: NoonApiOperations::Reverse,
            order,
        })
    }
}

impl<F> TryFrom<&types::RefundsRouterData<F>> for NoonPaymentsActionRequest {
    type Error = error_stack::Report<errors::ConnectorError>;
    fn try_from(item: &types::RefundsRouterData<F>) -> Result<Self, Self::Error> {
        let order = NoonActionOrder {
            id: item.request.connector_transaction_id.clone(),
        };
        let transaction = NoonActionTransaction {
            amount: conn_utils::to_currency_base_unit(
                item.request.refund_amount,
                item.request.currency,
            )?,
            currency: item.request.currency,
            transaction_reference: Some(item.request.refund_id.clone()),
        };
        Ok(Self {
            api_operation: NoonApiOperations::Refund,
            order,
            transaction,
        })
    }
}

#[derive(Debug, Default, Deserialize, Clone)]
#[serde(rename_all = "UPPERCASE")]
pub enum RefundStatus {
    Success,
    Failed,
    #[default]
    Pending,
}

impl From<RefundStatus> for enums::RefundStatus {
    fn from(item: RefundStatus) -> Self {
        match item {
            RefundStatus::Success => Self::Success,
            RefundStatus::Failed => Self::Failure,
            RefundStatus::Pending => Self::Pending,
        }
    }
}

#[derive(Default, Debug, Deserialize)]
#[serde(rename_all = "camelCase")]
pub struct NoonPaymentsTransactionResponse {
    id: String,
    status: RefundStatus,
}

#[derive(Default, Debug, Deserialize)]
pub struct NoonRefundResponseResult {
    transaction: NoonPaymentsTransactionResponse,
}

#[derive(Default, Debug, Deserialize)]
pub struct RefundResponse {
    result: NoonRefundResponseResult,
}

impl TryFrom<types::RefundsResponseRouterData<api::Execute, RefundResponse>>
    for types::RefundsRouterData<api::Execute>
{
    type Error = error_stack::Report<errors::ConnectorError>;
    fn try_from(
        item: types::RefundsResponseRouterData<api::Execute, RefundResponse>,
    ) -> Result<Self, Self::Error> {
        Ok(Self {
            response: Ok(types::RefundsResponseData {
                connector_refund_id: item.response.result.transaction.id,
                refund_status: enums::RefundStatus::from(item.response.result.transaction.status),
            }),
            ..item.data
        })
    }
}

#[derive(Default, Debug, Deserialize)]
#[serde(rename_all = "camelCase")]
pub struct NoonRefundResponseTransactions {
    id: String,
    status: RefundStatus,
    transaction_reference: Option<String>,
}

#[derive(Default, Debug, Deserialize)]
pub struct NoonRefundSyncResponseResult {
    transactions: Vec<NoonRefundResponseTransactions>,
}

#[derive(Default, Debug, Deserialize)]
pub struct RefundSyncResponse {
    result: NoonRefundSyncResponseResult,
}

impl TryFrom<types::RefundsResponseRouterData<api::RSync, RefundSyncResponse>>
    for types::RefundsRouterData<api::RSync>
{
    type Error = error_stack::Report<errors::ConnectorError>;
    fn try_from(
        item: types::RefundsResponseRouterData<api::RSync, RefundSyncResponse>,
    ) -> Result<Self, Self::Error> {
        let noon_transaction: &NoonRefundResponseTransactions = item
            .response
            .result
            .transactions
            .iter()
            .find(|transaction| {
                transaction
                    .transaction_reference
                    .clone()
                    .map_or(false, |transaction_instance| {
                        transaction_instance == item.data.request.refund_id
                    })
            })
            .ok_or(errors::ConnectorError::ResponseHandlingFailed)?;

        Ok(Self {
            response: Ok(types::RefundsResponseData {
                connector_refund_id: noon_transaction.id.to_owned(),
                refund_status: enums::RefundStatus::from(noon_transaction.status.to_owned()),
            }),
            ..item.data
        })
    }
}

#[derive(Debug, Deserialize, strum::Display)]
pub enum NoonWebhookEventTypes {
    Authenticate,
    Authorize,
    Capture,
    Fail,
    Refund,
    Sale,
    #[serde(other)]
    Unknown,
}

#[derive(Debug, Deserialize)]
#[serde(rename_all = "camelCase")]
pub struct NoonWebhookBody {
    pub order_id: u64,
    pub order_status: NoonPaymentStatus,
    pub event_type: NoonWebhookEventTypes,
    pub event_id: String,
    pub time_stamp: String,
}

#[derive(Debug, Deserialize)]
pub struct NoonWebhookSignature {
    pub signature: String,
}

#[derive(Debug, Deserialize)]
#[serde(rename_all = "camelCase")]
pub struct NoonWebhookOrderId {
    pub order_id: u64,
}

#[derive(Debug, Deserialize)]
#[serde(rename_all = "camelCase")]
pub struct NoonWebhookEvent {
    pub order_status: NoonPaymentStatus,
    pub event_type: NoonWebhookEventTypes,
}

#[derive(Debug, Deserialize)]
#[serde(rename_all = "camelCase")]
pub struct NoonWebhookObject {
    pub order_status: NoonPaymentStatus,
    pub order_id: u64,
}

/// This from will ensure that webhook body would be properly parsed into PSync response
impl From<NoonWebhookObject> for NoonPaymentsResponse {
    fn from(value: NoonWebhookObject) -> Self {
        Self {
            result: NoonPaymentsResponseResult {
                order: NoonPaymentsOrderResponse {
                    status: value.order_status,
                    id: value.order_id,
                    //For successful payments Noon Always populates error_code as 0.
                    error_code: 0,
                    error_message: None,
                    reference: None,
                },
                checkout_data: None,
                subscription: None,
            },
        }
    }
}

#[derive(Debug, Deserialize)]
#[serde(rename_all = "camelCase")]
pub struct NoonErrorResponse {
    pub result_code: u32,
    pub message: String,
    pub class_description: String,
}<|MERGE_RESOLUTION|>--- conflicted
+++ resolved
@@ -268,16 +268,10 @@
                         | api_models::payments::WalletData::WeChatPayQr(_)
                         | api_models::payments::WalletData::CashappQr(_)
                         | api_models::payments::WalletData::SwishQr(_) => {
-<<<<<<< HEAD
-                            Err(errors::ConnectorError::NotImplemented(
-                                conn_utils::get_unimplemented_payment_method_error_message("noon"),
-                            ))
-=======
                             Err(errors::ConnectorError::NotSupported {
                                 message: conn_utils::SELECTED_PAYMENT_METHOD.to_string(),
                                 connector: "Noon",
                             })
->>>>>>> 6ab79e6f
                         }
                     },
                     api::PaymentMethodData::CardRedirect(_)
@@ -286,16 +280,6 @@
                     | api::PaymentMethodData::BankDebit(_)
                     | api::PaymentMethodData::BankTransfer(_)
                     | api::PaymentMethodData::Crypto(_)
-<<<<<<< HEAD
-                    | api::PaymentMethodData::MandatePayment
-                    | api::PaymentMethodData::Reward(_)
-                    | api::PaymentMethodData::Upi(_)
-                    | api::PaymentMethodData::Voucher(_)
-                    | api::PaymentMethodData::GiftCard(_) => {
-                        Err(errors::ConnectorError::NotImplemented(
-                            conn_utils::get_unimplemented_payment_method_error_message("noon"),
-                        ))
-=======
                     | api::PaymentMethodData::MandatePayment {}
                     | api::PaymentMethodData::Reward {}
                     | api::PaymentMethodData::Upi(_)
@@ -305,7 +289,6 @@
                             message: conn_utils::SELECTED_PAYMENT_METHOD.to_string(),
                             connector: "Noon",
                         })
->>>>>>> 6ab79e6f
                     }
                 }?,
                 Some(item.request.currency),
