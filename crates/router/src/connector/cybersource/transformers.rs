--- conflicted
+++ resolved
@@ -16,15 +16,9 @@
 use crate::connector::utils::PayoutsData;
 use crate::{
     connector::utils::{
-<<<<<<< HEAD
-        self, AddressDetailsData, ApplePayDecrypt, CardData, NetworkTokenData,
-        PaymentsAuthorizeRequestData, PaymentsCompleteAuthorizeRequestData,
-        PaymentsPreProcessingData, PaymentsSyncRequestData, RecurringMandateData, RouterData,
-=======
         self, AddressDetailsData, ApplePayDecrypt, CardData, PaymentsAuthorizeRequestData,
         PaymentsCompleteAuthorizeRequestData, PaymentsPreProcessingData,
-        PaymentsSetupMandateRequestData, PaymentsSyncRequestData, RecurringMandateData, RouterData,
->>>>>>> 4fc47630
+        PaymentsSetupMandateRequestData, PaymentsSyncRequestData, RecurringMandateData, RouterData, NetworkTokenData
     },
     consts,
     core::errors,
@@ -1206,7 +1200,7 @@
             domain::NetworkTokenData,
         ),
     ) -> Result<Self, Self::Error> {
-        let email = item.router_data.get_billing_email()?;
+        let email = item.router_data.request.get_email()?;
         let bill_to = build_bill_to(item.router_data.get_optional_billing(), email)?;
         let order_information = OrderInformationWithBill::from((item, Some(bill_to)));
 
