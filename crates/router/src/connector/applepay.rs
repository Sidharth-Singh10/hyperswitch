--- conflicted
+++ resolved
@@ -91,12 +91,8 @@
 {
     fn get_headers(
         &self,
-<<<<<<< HEAD
         _req: &types::PaymentsSessionRouterData<'_>,
-=======
-        _req: &types::PaymentsSessionRouterData,
         _connectors: &settings::Connectors,
->>>>>>> 4b4a9967
     ) -> CustomResult<Vec<(String, String)>, errors::ConnectorError> {
         let header = vec![(
             headers::CONTENT_TYPE.to_string(),
