use api_models::{enums, payments, webhooks};
use cards::CardNumber;
use masking::PeekInterface;
use reqwest::Url;
use serde::{Deserialize, Serialize};
use time::PrimitiveDateTime;

use crate::{
    connector::utils::{
        self, BrowserInformationData, CardData, MandateReferenceData, PaymentsAuthorizeRequestData,
        RouterData,
    },
    consts,
    core::errors,
    pii::{Email, Secret},
    services,
    types::{
        self,
        api::{self, enums as api_enums},
        storage::enums as storage_enums,
        transformers::ForeignFrom,
    },
};

type Error = error_stack::Report<errors::ConnectorError>;

// Adyen Types Definition
// Payments Request and Response Types
#[derive(Default, Debug, Serialize, Deserialize)]
pub enum AdyenShopperInteraction {
    #[default]
    Ecommerce,
    #[serde(rename = "ContAuth")]
    ContinuedAuthentication,
    Moto,
    #[serde(rename = "POS")]
    Pos,
}

#[derive(Debug, Clone, Serialize, Deserialize)]
#[serde(rename_all = "PascalCase")]
pub enum AdyenRecurringModel {
    UnscheduledCardOnFile,
    CardOnFile,
}

#[derive(Clone, Default, Debug, Serialize, Deserialize)]
pub enum AuthType {
    #[default]
    PreAuth,
}
#[derive(Clone, Default, Debug, Serialize, Deserialize)]
#[serde(rename_all = "camelCase")]
pub struct AdditionalData {
    authorisation_type: Option<AuthType>,
    manual_capture: Option<bool>,
    pub recurring_processing_model: Option<AdyenRecurringModel>,
    /// Enable recurring details in dashboard to receive this ID, https://docs.adyen.com/online-payments/tokenization/create-and-use-tokens#test-and-go-live
    #[serde(rename = "recurring.recurringDetailReference")]
    recurring_detail_reference: Option<String>,
    #[serde(rename = "recurring.shopperReference")]
    recurring_shopper_reference: Option<String>,
    network_tx_reference: Option<String>,
}

#[derive(Debug, Serialize)]
#[serde(rename_all = "camelCase")]
pub struct ShopperName {
    first_name: Option<Secret<String>>,
    last_name: Option<Secret<String>>,
}

#[derive(Default, Debug, Serialize)]
#[serde(rename_all = "camelCase")]
pub struct Address {
    city: Option<String>,
    country: Option<api_enums::CountryAlpha2>,
    house_number_or_name: Option<Secret<String>>,
    postal_code: Option<Secret<String>>,
    state_or_province: Option<Secret<String>>,
    street: Option<Secret<String>>,
}

#[derive(Debug, Serialize)]
#[serde(rename_all = "camelCase")]
pub struct LineItem {
    amount_excluding_tax: Option<i64>,
    amount_including_tax: Option<i64>,
    description: Option<String>,
    id: Option<String>,
    tax_amount: Option<i64>,
    quantity: Option<u16>,
}

#[serde_with::skip_serializing_none]
#[derive(Debug, Serialize)]
#[serde(rename_all = "camelCase")]
pub struct AdyenPaymentRequest<'a> {
    amount: Amount,
    merchant_account: String,
    payment_method: AdyenPaymentMethod<'a>,
    reference: String,
    return_url: String,
    browser_info: Option<AdyenBrowserInfo>,
    shopper_interaction: AdyenShopperInteraction,
    recurring_processing_model: Option<AdyenRecurringModel>,
    additional_data: Option<AdditionalData>,
    shopper_reference: Option<String>,
    store_payment_method: Option<bool>,
    shopper_name: Option<ShopperName>,
    shopper_locale: Option<String>,
    shopper_email: Option<Email>,
    telephone_number: Option<Secret<String>>,
    billing_address: Option<Address>,
    delivery_address: Option<Address>,
    country_code: Option<api_enums::CountryAlpha2>,
    line_items: Option<Vec<LineItem>>,
    channel: Option<Channel>,
}

#[derive(Debug, Serialize)]
#[serde(rename_all = "camelCase")]
struct AdyenBrowserInfo {
    user_agent: String,
    accept_header: String,
    language: String,
    color_depth: u8,
    screen_height: u32,
    screen_width: u32,
    time_zone_offset: i32,
    java_enabled: bool,
}

#[derive(Debug, Clone, Serialize, Deserialize)]
pub enum AdyenStatus {
    AuthenticationFinished,
    AuthenticationNotRequired,
    Authorised,
    Cancelled,
    ChallengeShopper,
    Error,
    Pending,
    Received,
    RedirectShopper,
    Refused,
}

#[derive(Debug, Clone, Serialize)]
pub enum Channel {
    Web,
}

/// This implementation will be used only in Authorize, Automatic capture flow.
/// It is also being used in Psync flow, However Psync will be called only after create payment call that too in redirect flow.
impl ForeignFrom<(bool, AdyenStatus)> for storage_enums::AttemptStatus {
    fn foreign_from((is_manual_capture, adyen_status): (bool, AdyenStatus)) -> Self {
        match adyen_status {
            AdyenStatus::AuthenticationFinished => Self::AuthenticationSuccessful,
            AdyenStatus::AuthenticationNotRequired => Self::Pending,
            AdyenStatus::Authorised => match is_manual_capture {
                true => Self::Authorized,
                // In case of Automatic capture Authorized is the final status of the payment
                false => Self::Charged,
            },
            AdyenStatus::Cancelled => Self::Voided,
            AdyenStatus::ChallengeShopper | AdyenStatus::RedirectShopper => {
                Self::AuthenticationPending
            }
            AdyenStatus::Error | AdyenStatus::Refused => Self::Failure,
            AdyenStatus::Pending => Self::Pending,
            AdyenStatus::Received => Self::Started,
        }
    }
}

#[derive(Debug, Serialize, Deserialize, Eq, PartialEq)]
pub struct AdyenRedirectRequest {
    pub details: AdyenRedirectRequestTypes,
}

#[derive(Debug, Clone, Serialize, serde::Deserialize, Eq, PartialEq)]
#[serde(untagged)]
pub enum AdyenRedirectRequestTypes {
    AdyenRedirection(AdyenRedirection),
    AdyenThreeDS(AdyenThreeDS),
}

#[derive(Debug, Clone, Serialize, serde::Deserialize, Eq, PartialEq)]
#[serde(rename_all = "camelCase")]
pub struct AdyenRedirection {
    #[serde(rename = "redirectResult")]
    pub redirect_result: String,
    #[serde(rename = "type")]
    pub type_of_redirection_result: Option<String>,
    pub result_code: Option<String>,
}

#[derive(Debug, Clone, Serialize, serde::Deserialize, Eq, PartialEq)]
#[serde(rename_all = "camelCase")]
pub struct AdyenThreeDS {
    #[serde(rename = "threeDSResult")]
    pub three_ds_result: String,
    #[serde(rename = "type")]
    pub type_of_redirection_result: Option<String>,
    pub result_code: Option<String>,
}

#[derive(Debug, Clone, Deserialize)]
#[serde(untagged)]
pub enum AdyenPaymentResponse {
    AdyenResponse(AdyenResponse),
    AdyenRedirectResponse(AdyenRedirectionResponse),
}

#[derive(Debug, Clone, Serialize, Deserialize)]
#[serde(rename_all = "camelCase")]
pub struct AdyenResponse {
    psp_reference: String,
    result_code: AdyenStatus,
    amount: Option<Amount>,
    merchant_reference: String,
    refusal_reason: Option<String>,
    refusal_reason_code: Option<String>,
    additional_data: Option<AdditionalData>,
}

#[derive(Debug, Clone, Deserialize)]
#[serde(rename_all = "camelCase")]
pub struct AdyenRedirectionResponse {
    result_code: AdyenStatus,
    action: AdyenRedirectionAction,
    refusal_reason: Option<String>,
    refusal_reason_code: Option<String>,
}

#[derive(Debug, Clone, Serialize, Deserialize)]
#[serde(rename_all = "camelCase")]
pub struct AdyenRedirectionAction {
    payment_method_type: String,
    url: Option<Url>,
    method: Option<services::Method>,
    #[serde(rename = "type")]
    type_of_response: ActionType,
    data: Option<std::collections::HashMap<String, String>>,
    payment_data: Option<String>,
}

#[derive(Debug, Clone, Serialize, Deserialize)]
#[serde(rename_all = "lowercase")]
pub enum ActionType {
    Redirect,
    Await,
}

#[derive(Default, Debug, Clone, Serialize, Deserialize)]
pub struct Amount {
    currency: String,
    value: i64,
}

#[derive(Debug, Clone, Serialize)]
#[serde(tag = "type")]
pub enum AdyenPaymentMethod<'a> {
    AdyenAffirm(Box<AdyenPayLaterData>),
    AdyenCard(Box<AdyenCard>),
    AdyenKlarna(Box<AdyenPayLaterData>),
    AdyenPaypal(Box<AdyenPaypal>),
    AfterPay(Box<AdyenPayLaterData>),
    AliPay(Box<AliPayData>),
    AliPayHk(Box<AliPayHkData>),
    ApplePay(Box<AdyenApplePay>),
    BancontactCard(Box<BancontactCardData>),
    Blik(Box<BlikRedirectionData>),
    Eps(Box<BankRedirectionWithIssuer<'a>>),
    Giropay(Box<BankRedirectionPMData>),
    Gpay(Box<AdyenGPay>),
    GoPay(Box<GoPayData>),
    Ideal(Box<BankRedirectionWithIssuer<'a>>),
    Mandate(Box<AdyenMandate>),
    Mbway(Box<MbwayData>),
    MobilePay(Box<MobilePayData>),
    OnlineBankingCzechRepublic(Box<OnlineBankingCzechRepublicData>),
    OnlineBankingFinland(Box<OnlineBankingFinlandData>),
    OnlineBankingPoland(Box<OnlineBankingPolandData>),
    OnlineBankingSlovakia(Box<OnlineBankingSlovakiaData>),
    PayBright(Box<PayBrightData>),
    Sofort(Box<BankRedirectionPMData>),
    Trustly(Box<BankRedirectionPMData>),
    Walley(Box<WalleyData>),
    WeChatPayWeb(Box<WeChatPayWebData>),
    AchDirectDebit(Box<AchDirectDebitData>),
    #[serde(rename = "sepadirectdebit")]
    SepaDirectDebit(Box<SepaDirectDebitData>),
    BacsDirectDebit(Box<BacsDirectDebitData>),
    SamsungPay(Box<SamsungPayPmData>),
}

#[derive(Debug, Clone, Serialize)]
#[serde(rename_all = "camelCase")]
pub struct AchDirectDebitData {
    #[serde(rename = "type")]
    payment_type: PaymentType,
    bank_account_number: Secret<String>,
    bank_location_id: Secret<String>,
    owner_name: Secret<String>,
}

#[derive(Debug, Clone, Serialize)]
#[serde(rename_all = "camelCase")]
pub struct SepaDirectDebitData {
    #[serde(rename = "sepa.ownerName")]
    owner_name: Secret<String>,
    #[serde(rename = "sepa.ibanNumber")]
    iban_number: Secret<String>,
}

#[derive(Debug, Clone, Serialize)]
#[serde(rename_all = "camelCase")]
pub struct BacsDirectDebitData {
    #[serde(rename = "type")]
    payment_type: PaymentType,
    bank_account_number: Secret<String>,
    bank_location_id: Secret<String>,
    holder_name: Secret<String>,
}

#[derive(Debug, Clone, Serialize)]
#[serde(rename_all = "camelCase")]
pub struct MandateData {
    #[serde(rename = "type")]
    payment_type: PaymentType,
    stored_payment_method_id: String,
}

#[derive(Debug, Clone, Serialize)]
pub struct WeChatPayWebData {
    #[serde(rename = "type")]
    payment_type: PaymentType,
}

#[derive(Debug, Clone, Serialize)]
#[serde(rename_all = "camelCase")]
pub struct BancontactCardData {
    #[serde(rename = "type")]
    payment_type: PaymentType,
    brand: String,
    number: CardNumber,
    expiry_month: Secret<String>,
    expiry_year: Secret<String>,
    holder_name: Secret<String>,
}

#[derive(Debug, Clone, Serialize)]
pub struct MobilePayData {
    #[serde(rename = "type")]
    payment_type: PaymentType,
}
#[derive(Debug, Clone, Serialize)]
#[serde(rename_all = "camelCase")]
pub struct MbwayData {
    #[serde(rename = "type")]
    payment_type: PaymentType,
    telephone_number: Secret<String>,
}

#[derive(Debug, Clone, Serialize)]
pub struct WalleyData {
    #[serde(rename = "type")]
    payment_type: PaymentType,
}

#[derive(Debug, Clone, Serialize)]
pub struct SamsungPayPmData {
    #[serde(rename = "type")]
    payment_type: PaymentType,
    #[serde(rename = "samsungPayToken")]
    samsung_pay_token: Secret<String>,
}

#[derive(Debug, Clone, Serialize)]
pub struct PayBrightData {
    #[serde(rename = "type")]
    payment_type: PaymentType,
}

#[derive(Debug, Clone, Serialize)]
pub struct OnlineBankingFinlandData {
    #[serde(rename = "type")]
    payment_type: PaymentType,
}
#[derive(Debug, Clone, Serialize)]
pub struct OnlineBankingCzechRepublicData {
    #[serde(rename = "type")]
    payment_type: PaymentType,
    issuer: OnlineBankingCzechRepublicBanks,
}

#[derive(Debug, Clone, Serialize)]
#[serde(rename_all = "lowercase")]
pub enum OnlineBankingCzechRepublicBanks {
    KB,
    CS,
    C,
}

impl TryFrom<&api_enums::BankNames> for OnlineBankingCzechRepublicBanks {
    type Error = Error;
    fn try_from(bank_name: &api_enums::BankNames) -> Result<Self, Self::Error> {
        match bank_name {
            api::enums::BankNames::KomercniBanka => Ok(Self::KB),
            api::enums::BankNames::CeskaSporitelna => Ok(Self::CS),
            api::enums::BankNames::PlatnoscOnlineKartaPlatnicza => Ok(Self::C),
            _ => Err(errors::ConnectorError::NotSupported {
                message: String::from("BankRedirect"),
                connector: "Adyen",
                payment_experience: api_enums::PaymentExperience::RedirectToUrl.to_string(),
            })?,
        }
    }
}

#[derive(Debug, Clone, Serialize)]
pub struct OnlineBankingPolandData {
    #[serde(rename = "type")]
    payment_type: PaymentType,
    issuer: OnlineBankingPolandBanks,
}

#[derive(Debug, Clone, Serialize)]
pub enum OnlineBankingPolandBanks {
    #[serde(rename = "154")]
    BlikPSP,
    #[serde(rename = "31")]
    PlaceZIPKO,
    #[serde(rename = "243")]
    MBank,
    #[serde(rename = "112")]
    PayWithING,
    #[serde(rename = "20")]
    SantanderPrzelew24,
    #[serde(rename = "65")]
    BankPEKAOSA,
    #[serde(rename = "85")]
    BankMillennium,
    #[serde(rename = "88")]
    PayWithAliorBank,
    #[serde(rename = "143")]
    BankiSpoldzielcze,
    #[serde(rename = "26")]
    PayWithInteligo,
    #[serde(rename = "33")]
    BNPParibasPoland,
    #[serde(rename = "144")]
    BankNowySA,
    #[serde(rename = "45")]
    CreditAgricole,
    #[serde(rename = "99")]
    PayWithBOS,
    #[serde(rename = "119")]
    PayWithCitiHandlowy,
    #[serde(rename = "131")]
    PayWithPlusBank,
    #[serde(rename = "64")]
    ToyotaBank,
    #[serde(rename = "153")]
    VeloBank,
    #[serde(rename = "141")]
    ETransferPocztowy24,
}

impl TryFrom<&api_enums::BankNames> for OnlineBankingPolandBanks {
    type Error = Error;
    fn try_from(bank_name: &api_enums::BankNames) -> Result<Self, Self::Error> {
        match bank_name {
            api_models::enums::BankNames::BlikPSP => Ok(Self::BlikPSP),
            api_models::enums::BankNames::PlaceZIPKO => Ok(Self::PlaceZIPKO),
            api_models::enums::BankNames::MBank => Ok(Self::MBank),
            api_models::enums::BankNames::PayWithING => Ok(Self::PayWithING),
            api_models::enums::BankNames::SantanderPrzelew24 => Ok(Self::SantanderPrzelew24),
            api_models::enums::BankNames::BankPEKAOSA => Ok(Self::BankPEKAOSA),
            api_models::enums::BankNames::BankMillennium => Ok(Self::BankMillennium),
            api_models::enums::BankNames::PayWithAliorBank => Ok(Self::PayWithAliorBank),
            api_models::enums::BankNames::BankiSpoldzielcze => Ok(Self::BankiSpoldzielcze),
            api_models::enums::BankNames::PayWithInteligo => Ok(Self::PayWithInteligo),
            api_models::enums::BankNames::BNPParibasPoland => Ok(Self::BNPParibasPoland),
            api_models::enums::BankNames::BankNowySA => Ok(Self::BankNowySA),
            api_models::enums::BankNames::CreditAgricole => Ok(Self::CreditAgricole),
            api_models::enums::BankNames::PayWithBOS => Ok(Self::PayWithBOS),
            api_models::enums::BankNames::PayWithCitiHandlowy => Ok(Self::PayWithCitiHandlowy),
            api_models::enums::BankNames::PayWithPlusBank => Ok(Self::PayWithPlusBank),
            api_models::enums::BankNames::ToyotaBank => Ok(Self::ToyotaBank),
            api_models::enums::BankNames::VeloBank => Ok(Self::VeloBank),
            api_models::enums::BankNames::ETransferPocztowy24 => Ok(Self::ETransferPocztowy24),
            _ => Err(errors::ConnectorError::NotSupported {
                message: String::from("BankRedirect"),
                connector: "Adyen",
                payment_experience: api_enums::PaymentExperience::RedirectToUrl.to_string(),
            })?,
        }
    }
}

#[derive(Debug, Clone, Serialize)]
#[serde(rename_all = "camelCase")]
pub struct OnlineBankingSlovakiaData {
    #[serde(rename = "type")]
    payment_type: PaymentType,
    issuer: OnlineBankingSlovakiaBanks,
}

#[derive(Debug, Clone, Serialize)]
#[serde(rename_all = "lowercase")]
pub enum OnlineBankingSlovakiaBanks {
    Vub,
    Posto,
    Sporo,
    Tatra,
    Viamo,
}

impl TryFrom<&api_enums::BankNames> for OnlineBankingSlovakiaBanks {
    type Error = Error;
    fn try_from(bank_name: &api_enums::BankNames) -> Result<Self, Self::Error> {
        match bank_name {
            api::enums::BankNames::EPlatbyVUB => Ok(Self::Vub),
            api::enums::BankNames::PostovaBanka => Ok(Self::Posto),
            api::enums::BankNames::SporoPay => Ok(Self::Sporo),
            api::enums::BankNames::TatraPay => Ok(Self::Tatra),
            api::enums::BankNames::Viamo => Ok(Self::Viamo),
            _ => Err(errors::ConnectorError::NotSupported {
                message: String::from("BankRedirect"),
                connector: "Adyen",
                payment_experience: api_enums::PaymentExperience::RedirectToUrl.to_string(),
            })?,
        }
    }
}

#[derive(Debug, Clone, Serialize)]
#[serde(rename_all = "camelCase")]
pub struct BlikRedirectionData {
    #[serde(rename = "type")]
    payment_type: PaymentType,
    blik_code: String,
}

#[derive(Debug, Clone, Serialize)]
#[serde(rename_all = "camelCase")]
pub struct BankRedirectionPMData {
    #[serde(rename = "type")]
    payment_type: PaymentType,
}

#[derive(Debug, Clone, Serialize)]
#[serde(rename_all = "camelCase")]
pub struct BankRedirectionWithIssuer<'a> {
    #[serde(rename = "type")]
    payment_type: PaymentType,
    issuer: Option<&'a str>,
}

#[derive(Debug, Clone, Serialize, Deserialize)]
#[serde(rename_all = "camelCase")]
pub struct AdyenMandate {
    #[serde(rename = "type")]
    payment_type: PaymentType,
    stored_payment_method_id: String,
}

#[derive(Debug, Clone, Serialize, Deserialize)]
#[serde(rename_all = "camelCase")]
pub struct AdyenCard {
    #[serde(rename = "type")]
    payment_type: PaymentType,
    number: CardNumber,
    expiry_month: Secret<String>,
    expiry_year: Secret<String>,
    cvc: Option<Secret<String>>,
    brand: Option<CardBrand>, //Mandatory for mandate using network_txns_id
    network_payment_reference: Option<String>,
}

#[derive(Debug, Clone, Serialize, Deserialize)]
#[serde(rename_all = "lowercase")]
pub enum CardBrand {
    Visa,
    MC,
    Amex,
}

#[derive(Default, Debug, Serialize, Deserialize)]
#[serde(rename_all = "camelCase")]
pub struct AdyenCancelRequest {
    merchant_account: String,
    reference: String,
}

#[derive(Default, Debug, Deserialize)]
#[serde(rename_all = "camelCase")]
pub struct AdyenCancelResponse {
    psp_reference: String,
    status: CancelStatus,
}

#[derive(Default, Debug, Deserialize)]
#[serde(rename_all = "lowercase")]
pub enum CancelStatus {
    Received,
    #[default]
    Processing,
}
#[derive(Debug, Clone, Serialize, Deserialize)]
pub struct AdyenPaypal {
    #[serde(rename = "type")]
    payment_type: PaymentType,
}

#[derive(Debug, Clone, Serialize, Deserialize)]
pub struct AliPayData {
    #[serde(rename = "type")]
    payment_type: PaymentType,
}

#[derive(Debug, Clone, Serialize, Deserialize)]
pub struct AliPayHkData {
    #[serde(rename = "type")]
    payment_type: PaymentType,
}

#[derive(Debug, Clone, Serialize, Deserialize)]
<<<<<<< HEAD
pub struct GoPayData {
    #[serde(rename = "type")]
    payment_type: PaymentType,
}

#[derive(Debug, Clone, Serialize, Deserialize)]
=======
>>>>>>> 47cd08a0
pub struct AdyenGPay {
    #[serde(rename = "type")]
    payment_type: PaymentType,
    #[serde(rename = "googlePayToken")]
    google_pay_token: Secret<String>,
}

#[derive(Debug, Clone, Serialize, Deserialize)]
pub struct AdyenApplePay {
    #[serde(rename = "type")]
    payment_type: PaymentType,
    #[serde(rename = "applePayToken")]
    apple_pay_token: Secret<String>,
}

#[derive(Debug, Clone, Serialize, Deserialize)]
pub struct AdyenPayLaterData {
    #[serde(rename = "type")]
    payment_type: PaymentType,
}

// Refunds Request and Response
#[derive(Default, Debug, Serialize, Deserialize)]
#[serde(rename_all = "camelCase")]
pub struct AdyenRefundRequest {
    merchant_account: String,
    amount: Amount,
    merchant_refund_reason: Option<String>,
    reference: String,
}

#[derive(Default, Debug, Clone, Serialize, Deserialize)]
#[serde(rename_all = "camelCase")]
pub struct AdyenRefundResponse {
    merchant_account: String,
    psp_reference: String,
    payment_psp_reference: String,
    reference: String,
    status: String,
}

pub struct AdyenAuthType {
    pub(super) api_key: String,
    pub(super) merchant_account: String,
}

#[derive(Debug, Clone, Serialize, Deserialize)]
#[serde(rename_all = "lowercase")]
pub enum PaymentType {
    Affirm,
    Afterpaytouch,
    Alipay,
    #[serde(rename = "alipay_hk")]
    AlipayHk,
    Applepay,
    Blik,
    Eps,
    Giropay,
    Googlepay,
    #[serde(rename = "gopay_wallet")]
    GoPay,
    Ideal,
    Klarna,
    Mbway,
    MobilePay,
    #[serde(rename = "onlineBanking_CZ")]
    OnlineBankingCzechRepublic,
    #[serde(rename = "ebanking_FI")]
    OnlineBankingFinland,
    #[serde(rename = "onlineBanking_PL")]
    OnlineBankingPoland,
    #[serde(rename = "onlineBanking_SK")]
    OnlineBankingSlovakia,
    PayBright,
    Paypal,
    Scheme,
    #[serde(rename = "directEbanking")]
    Sofort,
    #[serde(rename = "networkToken")]
    NetworkToken,
    Trustly,
    Walley,
    #[serde(rename = "wechatpayWeb")]
    WeChatPayWeb,
    #[serde(rename = "ach")]
    AchDirectDebit,
    SepaDirectDebit,
    #[serde(rename = "directdebit_GB")]
    BacsDirectDebit,
    Samsungpay,
}

pub struct AdyenTestBankNames<'a>(&'a str);

impl<'a> TryFrom<&api_enums::BankNames> for AdyenTestBankNames<'a> {
    type Error = Error;
    fn try_from(bank: &api_enums::BankNames) -> Result<Self, Self::Error> {
        Ok(match bank {
            api_models::enums::BankNames::AbnAmro => Self("1121"),
            api_models::enums::BankNames::AsnBank => Self("1151"),
            api_models::enums::BankNames::Bunq => Self("1152"),
            api_models::enums::BankNames::Handelsbanken => Self("1153"),
            api_models::enums::BankNames::Ing => Self("1154"),
            api_models::enums::BankNames::Knab => Self("1155"),
            api_models::enums::BankNames::Moneyou => Self("1156"),
            api_models::enums::BankNames::Rabobank => Self("1157"),
            api_models::enums::BankNames::Regiobank => Self("1158"),
            api_models::enums::BankNames::Revolut => Self("1159"),
            api_models::enums::BankNames::SnsBank => Self("1159"),
            api_models::enums::BankNames::TriodosBank => Self("1159"),
            api_models::enums::BankNames::VanLanschot => Self("1159"),
            api_models::enums::BankNames::BankAustria => {
                Self("e6819e7a-f663-414b-92ec-cf7c82d2f4e5")
            }
            api_models::enums::BankNames::BawagPskAg => {
                Self("ba7199cc-f057-42f2-9856-2378abf21638")
            }
            api_models::enums::BankNames::Dolomitenbank => {
                Self("d5d5b133-1c0d-4c08-b2be-3c9b116dc326")
            }
            api_models::enums::BankNames::EasybankAg => {
                Self("eff103e6-843d-48b7-a6e6-fbd88f511b11")
            }
            api_models::enums::BankNames::ErsteBankUndSparkassen => {
                Self("3fdc41fc-3d3d-4ee3-a1fe-cd79cfd58ea3")
            }
            api_models::enums::BankNames::HypoTirolBankAg => {
                Self("6765e225-a0dc-4481-9666-e26303d4f221")
            }
            api_models::enums::BankNames::PosojilnicaBankEGen => {
                Self("65ef4682-4944-499f-828f-5d74ad288376")
            }
            api_models::enums::BankNames::RaiffeisenBankengruppeOsterreich => {
                Self("ee9fc487-ebe0-486c-8101-17dce5141a67")
            }
            api_models::enums::BankNames::SchoellerbankAg => {
                Self("1190c4d1-b37a-487e-9355-e0a067f54a9f")
            }
            api_models::enums::BankNames::SpardaBankWien => {
                Self("8b0bfeea-fbb0-4337-b3a1-0e25c0f060fc")
            }
            api_models::enums::BankNames::VolksbankGruppe => {
                Self("e2e97aaa-de4c-4e18-9431-d99790773433")
            }
            api_models::enums::BankNames::VolkskreditbankAg => {
                Self("4a0a975b-0594-4b40-9068-39f77b3a91f9")
            }
            _ => Err(errors::ConnectorError::NotSupported {
                message: String::from("BankRedirect"),
                connector: "Adyen",
                payment_experience: api_enums::PaymentExperience::RedirectToUrl.to_string(),
            })?,
        })
    }
}

impl TryFrom<&types::ConnectorAuthType> for AdyenAuthType {
    type Error = Error;
    fn try_from(auth_type: &types::ConnectorAuthType) -> Result<Self, Self::Error> {
        if let types::ConnectorAuthType::BodyKey { api_key, key1 } = auth_type {
            Ok(Self {
                api_key: api_key.to_string(),
                merchant_account: key1.to_string(),
            })
        } else {
            Err(errors::ConnectorError::FailedToObtainAuthType)?
        }
    }
}

impl<'a> TryFrom<&types::PaymentsAuthorizeRouterData> for AdyenPaymentRequest<'a> {
    type Error = Error;
    fn try_from(item: &types::PaymentsAuthorizeRouterData) -> Result<Self, Self::Error> {
        match item
            .request
            .mandate_id
            .to_owned()
            .and_then(|mandate_ids| mandate_ids.mandate_reference_id)
        {
            Some(mandate_ref) => AdyenPaymentRequest::try_from((item, mandate_ref)),
            None => match item.request.payment_method_data {
                api_models::payments::PaymentMethodData::Card(ref card) => {
                    AdyenPaymentRequest::try_from((item, card))
                }
                api_models::payments::PaymentMethodData::Wallet(ref wallet) => {
                    AdyenPaymentRequest::try_from((item, wallet))
                }
                api_models::payments::PaymentMethodData::PayLater(ref pay_later) => {
                    AdyenPaymentRequest::try_from((item, pay_later))
                }
                api_models::payments::PaymentMethodData::BankRedirect(ref bank_redirect) => {
                    AdyenPaymentRequest::try_from((item, bank_redirect))
                }
                api_models::payments::PaymentMethodData::BankDebit(ref bank_debit) => {
                    AdyenPaymentRequest::try_from((item, bank_debit))
                }
                _ => Err(errors::ConnectorError::NotSupported {
                    message: format!("{:?}", item.request.payment_method_type),
                    connector: "Adyen",
                    payment_experience: api_models::enums::PaymentExperience::RedirectToUrl
                        .to_string(),
                })?,
            },
        }
    }
}

impl From<&types::PaymentsAuthorizeRouterData> for AdyenShopperInteraction {
    fn from(item: &types::PaymentsAuthorizeRouterData) -> Self {
        match item.request.off_session {
            Some(true) => Self::ContinuedAuthentication,
            _ => Self::Ecommerce,
        }
    }
}
type RecurringDetails = (Option<AdyenRecurringModel>, Option<bool>, Option<String>);

fn get_recurring_processing_model(
    item: &types::PaymentsAuthorizeRouterData,
) -> Result<RecurringDetails, Error> {
    match (item.request.setup_future_usage, item.request.off_session) {
        (Some(storage_enums::FutureUsage::OffSession), _) => {
            let customer_id = item.get_customer_id()?;
            let shopper_reference = format!("{}_{}", item.merchant_id, customer_id);
            let store_payment_method = item.request.is_mandate_payment();
            Ok((
                Some(AdyenRecurringModel::UnscheduledCardOnFile),
                Some(store_payment_method),
                Some(shopper_reference),
            ))
        }
        (_, Some(true)) => Ok((
            Some(AdyenRecurringModel::UnscheduledCardOnFile),
            None,
            Some(format!("{}_{}", item.merchant_id, item.get_customer_id()?)),
        )),
        _ => Ok((None, None, None)),
    }
}

fn get_browser_info(
    item: &types::PaymentsAuthorizeRouterData,
) -> Result<Option<AdyenBrowserInfo>, Error> {
    if item.auth_type == storage_enums::AuthenticationType::ThreeDs
        || item.payment_method == storage_enums::PaymentMethod::BankRedirect
        || item.request.payment_method_type == Some(storage_enums::PaymentMethodType::GoPay)
    {
        let info = item.request.get_browser_info()?;
        Ok(Some(AdyenBrowserInfo {
            accept_header: info.get_accept_header()?,
            language: info.get_language()?,
            screen_height: info.get_screen_height()?,
            screen_width: info.get_screen_width()?,
            color_depth: info.get_color_depth()?,
            user_agent: info.get_user_agent()?,
            time_zone_offset: info.get_time_zone()?,
            java_enabled: info.get_java_enabled()?,
        }))
    } else {
        Ok(None)
    }
}

fn get_additional_data(item: &types::PaymentsAuthorizeRouterData) -> Option<AdditionalData> {
    match item.request.capture_method {
        Some(storage_models::enums::CaptureMethod::Manual) => Some(AdditionalData {
            authorisation_type: Some(AuthType::PreAuth),
            manual_capture: Some(true),
            network_tx_reference: None,
            recurring_detail_reference: None,
            recurring_shopper_reference: None,
            recurring_processing_model: Some(AdyenRecurringModel::UnscheduledCardOnFile),
        }),
        _ => None,
    }
}

fn get_channel_type(pm_type: &Option<storage_enums::PaymentMethodType>) -> Option<Channel> {
    pm_type.as_ref().and_then(|pmt| match pmt {
        storage_enums::PaymentMethodType::GoPay => Some(Channel::Web),
        _ => None,
    })
}

fn get_amount_data(item: &types::PaymentsAuthorizeRouterData) -> Amount {
    Amount {
        currency: item.request.currency.to_string(),
        value: item.request.amount,
    }
}

fn get_address_info(address: Option<&api_models::payments::Address>) -> Option<Address> {
    address.and_then(|add| {
        add.address.as_ref().map(|a| Address {
            city: a.city.clone(),
            country: a.country,
            house_number_or_name: a.line1.clone(),
            postal_code: a.zip.clone(),
            state_or_province: a.state.clone(),
            street: a.line2.clone(),
        })
    })
}

fn get_line_items(item: &types::PaymentsAuthorizeRouterData) -> Vec<LineItem> {
    let order_details = item.request.order_details.clone();
    match order_details {
        Some(od) => od
            .iter()
            .enumerate()
            .map(|(i, data)| LineItem {
                amount_including_tax: Some(data.amount),
                amount_excluding_tax: Some(data.amount),
                description: Some(data.product_name.clone()),
                id: Some(format!("Items #{i}")),
                tax_amount: None,
                quantity: Some(data.quantity),
            })
            .collect(),
        None => {
            let line_item = LineItem {
                amount_including_tax: Some(item.request.amount),
                amount_excluding_tax: Some(item.request.amount),
                description: None,
                id: Some(String::from("Items #1")),
                tax_amount: None,
                quantity: Some(1),
            };
            vec![line_item]
        }
    }
}

fn get_telephone_number(item: &types::PaymentsAuthorizeRouterData) -> Option<Secret<String>> {
    let phone = item
        .address
        .billing
        .as_ref()
        .and_then(|billing| billing.phone.as_ref());
    phone.as_ref().and_then(|phone| {
        phone.number.as_ref().and_then(|number| {
            phone
                .country_code
                .as_ref()
                .map(|cc| Secret::new(format!("{}{}", cc, number.peek())))
        })
    })
}

fn get_shopper_name(item: &types::PaymentsAuthorizeRouterData) -> Option<ShopperName> {
    let address = item
        .address
        .billing
        .as_ref()
        .and_then(|billing| billing.address.as_ref());
    Some(ShopperName {
        first_name: address.and_then(|address| address.first_name.clone()),
        last_name: address.and_then(|address| address.last_name.clone()),
    })
}

fn get_country_code(item: &types::PaymentsAuthorizeRouterData) -> Option<api_enums::CountryAlpha2> {
    item.address
        .billing
        .as_ref()
        .and_then(|billing| billing.address.as_ref().and_then(|address| address.country))
}

impl<'a> TryFrom<&api_models::payments::BankDebitData> for AdyenPaymentMethod<'a> {
    type Error = Error;
    fn try_from(
        bank_debit_data: &api_models::payments::BankDebitData,
    ) -> Result<Self, Self::Error> {
        match bank_debit_data {
            payments::BankDebitData::AchBankDebit {
                account_number,
                routing_number,
                card_holder_name,
                ..
            } => Ok(AdyenPaymentMethod::AchDirectDebit(Box::new(
                AchDirectDebitData {
                    payment_type: PaymentType::AchDirectDebit,
                    bank_account_number: account_number.clone(),
                    bank_location_id: routing_number.clone(),
                    owner_name: card_holder_name.clone().ok_or(
                        errors::ConnectorError::MissingRequiredField {
                            field_name: "card_holder_name",
                        },
                    )?,
                },
            ))),
            payments::BankDebitData::SepaBankDebit {
                iban,
                bank_account_holder_name,
                ..
            } => Ok(AdyenPaymentMethod::SepaDirectDebit(Box::new(
                SepaDirectDebitData {
                    owner_name: bank_account_holder_name.clone().ok_or(
                        errors::ConnectorError::MissingRequiredField {
                            field_name: "bank_account_holder_name",
                        },
                    )?,
                    iban_number: iban.clone(),
                },
            ))),
            payments::BankDebitData::BacsBankDebit {
                account_number,
                sort_code,
                bank_account_holder_name,
                ..
            } => Ok(AdyenPaymentMethod::BacsDirectDebit(Box::new(
                BacsDirectDebitData {
                    payment_type: PaymentType::BacsDirectDebit,
                    bank_account_number: account_number.clone(),
                    bank_location_id: sort_code.clone(),
                    holder_name: bank_account_holder_name.clone().ok_or(
                        errors::ConnectorError::MissingRequiredField {
                            field_name: "bank_account_holder_name",
                        },
                    )?,
                },
            ))),
            _ => Err(errors::ConnectorError::NotImplemented("Payment method".to_string()).into()),
        }
    }
}

impl<'a> TryFrom<&api::Card> for AdyenPaymentMethod<'a> {
    type Error = Error;
    fn try_from(card: &api::Card) -> Result<Self, Self::Error> {
        let adyen_card = AdyenCard {
            payment_type: PaymentType::Scheme,
            number: card.card_number.clone(),
            expiry_month: card.card_exp_month.clone(),
            expiry_year: card.get_expiry_year_4_digit(),
            cvc: Some(card.card_cvc.clone()),
            brand: None,
            network_payment_reference: None,
        };
        Ok(AdyenPaymentMethod::AdyenCard(Box::new(adyen_card)))
    }
}

impl TryFrom<&utils::CardIssuer> for CardBrand {
    type Error = Error;
    fn try_from(card_issuer: &utils::CardIssuer) -> Result<Self, Self::Error> {
        match card_issuer {
            utils::CardIssuer::AmericanExpress => Ok(Self::Amex),
            utils::CardIssuer::Master => Ok(Self::MC),
            utils::CardIssuer::Visa => Ok(Self::Visa),
            _ => Err(errors::ConnectorError::NotImplemented("CardBrand".to_string()).into()),
        }
    }
}

impl<'a> TryFrom<&api::WalletData> for AdyenPaymentMethod<'a> {
    type Error = Error;
    fn try_from(wallet_data: &api::WalletData) -> Result<Self, Self::Error> {
        match wallet_data {
            api_models::payments::WalletData::GooglePay(data) => {
                let gpay_data = AdyenGPay {
                    payment_type: PaymentType::Googlepay,
                    google_pay_token: Secret::new(data.tokenization_data.token.to_owned()),
                };
                Ok(AdyenPaymentMethod::Gpay(Box::new(gpay_data)))
            }
            api_models::payments::WalletData::ApplePay(data) => {
                let apple_pay_data = AdyenApplePay {
                    payment_type: PaymentType::Applepay,
                    apple_pay_token: Secret::new(data.payment_data.to_string()),
                };

                Ok(AdyenPaymentMethod::ApplePay(Box::new(apple_pay_data)))
            }
            api_models::payments::WalletData::PaypalRedirect(_) => {
                let wallet = AdyenPaypal {
                    payment_type: PaymentType::Paypal,
                };
                Ok(AdyenPaymentMethod::AdyenPaypal(Box::new(wallet)))
            }
            api_models::payments::WalletData::AliPayRedirect(_) => {
                let alipay_data = AliPayData {
                    payment_type: PaymentType::Alipay,
                };
                Ok(AdyenPaymentMethod::AliPay(Box::new(alipay_data)))
            }
            api_models::payments::WalletData::AliPayHkRedirect(_) => {
                let alipay_hk_data = AliPayHkData {
                    payment_type: PaymentType::AlipayHk,
                };
                Ok(AdyenPaymentMethod::AliPayHk(Box::new(alipay_hk_data)))
            }
<<<<<<< HEAD
            api_models::payments::WalletData::GoPayRedirect(_) => {
                let go_pay_data = GoPayData {
                    payment_type: PaymentType::GoPay,
                };
                Ok(AdyenPaymentMethod::GoPay(Box::new(go_pay_data)))
            }
=======
>>>>>>> 47cd08a0
            api_models::payments::WalletData::MbWayRedirect(data) => {
                let mbway_data = MbwayData {
                    payment_type: PaymentType::Mbway,
                    telephone_number: data.telephone_number.clone(),
                };
                Ok(AdyenPaymentMethod::Mbway(Box::new(mbway_data)))
            }
            api_models::payments::WalletData::MobilePayRedirect(_) => {
                let data = MobilePayData {
                    payment_type: PaymentType::MobilePay,
                };
                Ok(AdyenPaymentMethod::MobilePay(Box::new(data)))
            }
            api_models::payments::WalletData::WeChatPayRedirect(_) => {
                let data = WeChatPayWebData {
                    payment_type: PaymentType::WeChatPayWeb,
                };
                Ok(AdyenPaymentMethod::WeChatPayWeb(Box::new(data)))
            }
            api_models::payments::WalletData::SamsungPay(samsung_data) => {
                let data = SamsungPayPmData {
                    payment_type: PaymentType::Samsungpay,
                    samsung_pay_token: samsung_data.token.to_owned(),
                };
                Ok(AdyenPaymentMethod::SamsungPay(Box::new(data)))
            }
            _ => Err(errors::ConnectorError::NotImplemented("Payment method".to_string()).into()),
        }
    }
}

impl<'a> TryFrom<&api::PayLaterData> for AdyenPaymentMethod<'a> {
    type Error = Error;
    fn try_from(pay_later_data: &api::PayLaterData) -> Result<Self, Self::Error> {
        match pay_later_data {
            api_models::payments::PayLaterData::KlarnaRedirect { .. } => {
                let klarna = AdyenPayLaterData {
                    payment_type: PaymentType::Klarna,
                };
                Ok(AdyenPaymentMethod::AdyenKlarna(Box::new(klarna)))
            }
            api_models::payments::PayLaterData::AffirmRedirect { .. } => Ok(
                AdyenPaymentMethod::AdyenAffirm(Box::new(AdyenPayLaterData {
                    payment_type: PaymentType::Affirm,
                })),
            ),
            api_models::payments::PayLaterData::AfterpayClearpayRedirect { .. } => {
                Ok(AdyenPaymentMethod::AfterPay(Box::new(AdyenPayLaterData {
                    payment_type: PaymentType::Afterpaytouch,
                })))
            }
            api_models::payments::PayLaterData::PayBrightRedirect { .. } => {
                Ok(AdyenPaymentMethod::PayBright(Box::new(PayBrightData {
                    payment_type: PaymentType::PayBright,
                })))
            }
            api_models::payments::PayLaterData::WalleyRedirect { .. } => {
                Ok(AdyenPaymentMethod::Walley(Box::new(WalleyData {
                    payment_type: PaymentType::Walley,
                })))
            }
            _ => Err(errors::ConnectorError::NotImplemented("Payment method".to_string()).into()),
        }
    }
}

impl<'a> TryFrom<&api_models::payments::BankRedirectData> for AdyenPaymentMethod<'a> {
    type Error = Error;
    fn try_from(
        bank_redirect_data: &api_models::payments::BankRedirectData,
    ) -> Result<Self, Self::Error> {
        match bank_redirect_data {
            api_models::payments::BankRedirectData::BancontactCard {
                card_number,
                card_exp_month,
                card_exp_year,
                card_holder_name,
                ..
            } => Ok(AdyenPaymentMethod::BancontactCard(Box::new(
                BancontactCardData {
                    payment_type: PaymentType::Scheme,
                    brand: "bcmc".to_string(),
                    number: card_number
                        .as_ref()
                        .ok_or(errors::ConnectorError::MissingRequiredField {
                            field_name: "bancontact_card.card_number",
                        })?
                        .clone(),
                    expiry_month: card_exp_month
                        .as_ref()
                        .ok_or(errors::ConnectorError::MissingRequiredField {
                            field_name: "bancontact_card.card_exp_month",
                        })?
                        .clone(),
                    expiry_year: card_exp_year
                        .as_ref()
                        .ok_or(errors::ConnectorError::MissingRequiredField {
                            field_name: "bancontact_card.card_exp_year",
                        })?
                        .clone(),
                    holder_name: card_holder_name
                        .as_ref()
                        .ok_or(errors::ConnectorError::MissingRequiredField {
                            field_name: "bancontact_card.card_holder_name",
                        })?
                        .clone(),
                },
            ))),
            api_models::payments::BankRedirectData::Blik { blik_code } => {
                Ok(AdyenPaymentMethod::Blik(Box::new(BlikRedirectionData {
                    payment_type: PaymentType::Blik,
                    blik_code: blik_code.to_string(),
                })))
            }
            api_models::payments::BankRedirectData::Eps { bank_name, .. } => Ok(
                AdyenPaymentMethod::Eps(Box::new(BankRedirectionWithIssuer {
                    payment_type: PaymentType::Eps,
                    issuer: bank_name
                        .map(|bank_name| AdyenTestBankNames::try_from(&bank_name))
                        .transpose()?
                        .map(|adyen_bank_name| adyen_bank_name.0),
                })),
            ),
            api_models::payments::BankRedirectData::Giropay { .. } => Ok(
                AdyenPaymentMethod::Giropay(Box::new(BankRedirectionPMData {
                    payment_type: PaymentType::Giropay,
                })),
            ),
            api_models::payments::BankRedirectData::Ideal { bank_name, .. } => Ok(
                AdyenPaymentMethod::Ideal(Box::new(BankRedirectionWithIssuer {
                    payment_type: PaymentType::Ideal,
                    issuer: bank_name
                        .map(|bank_name| AdyenTestBankNames::try_from(&bank_name))
                        .transpose()?
                        .map(|adyen_bank_name| adyen_bank_name.0),
                })),
            ),
            api_models::payments::BankRedirectData::OnlineBankingCzechRepublic { issuer } => {
                Ok(AdyenPaymentMethod::OnlineBankingCzechRepublic(Box::new(
                    OnlineBankingCzechRepublicData {
                        payment_type: PaymentType::OnlineBankingCzechRepublic,
                        issuer: OnlineBankingCzechRepublicBanks::try_from(issuer)?,
                    },
                )))
            }
            api_models::payments::BankRedirectData::OnlineBankingFinland { .. } => Ok(
                AdyenPaymentMethod::OnlineBankingFinland(Box::new(OnlineBankingFinlandData {
                    payment_type: PaymentType::OnlineBankingFinland,
                })),
            ),
            api_models::payments::BankRedirectData::OnlineBankingPoland { issuer } => Ok(
                AdyenPaymentMethod::OnlineBankingPoland(Box::new(OnlineBankingPolandData {
                    payment_type: PaymentType::OnlineBankingPoland,
                    issuer: OnlineBankingPolandBanks::try_from(issuer)?,
                })),
            ),
            api_models::payments::BankRedirectData::OnlineBankingSlovakia { issuer } => Ok(
                AdyenPaymentMethod::OnlineBankingSlovakia(Box::new(OnlineBankingSlovakiaData {
                    payment_type: PaymentType::OnlineBankingSlovakia,
                    issuer: OnlineBankingSlovakiaBanks::try_from(issuer)?,
                })),
            ),
            api_models::payments::BankRedirectData::Sofort { .. } => Ok(
                AdyenPaymentMethod::Sofort(Box::new(BankRedirectionPMData {
                    payment_type: PaymentType::Sofort,
                })),
            ),
            api_models::payments::BankRedirectData::Trustly { .. } => Ok(
                AdyenPaymentMethod::Trustly(Box::new(BankRedirectionPMData {
                    payment_type: PaymentType::Trustly,
                })),
            ),
            _ => Err(errors::ConnectorError::NotImplemented("Payment method".to_string()).into()),
        }
    }
}

impl<'a>
    TryFrom<(
        &types::PaymentsAuthorizeRouterData,
        payments::MandateReferenceId,
    )> for AdyenPaymentRequest<'a>
{
    type Error = Error;
    fn try_from(
        value: (
            &types::PaymentsAuthorizeRouterData,
            payments::MandateReferenceId,
        ),
    ) -> Result<Self, Self::Error> {
        let (item, mandate_ref_id) = value;
        let amount = get_amount_data(item);
        let auth_type = AdyenAuthType::try_from(&item.connector_auth_type)?;
        let shopper_interaction = AdyenShopperInteraction::from(item);
        let (recurring_processing_model, store_payment_method, shopper_reference) =
            get_recurring_processing_model(item)?;
        let browser_info = get_browser_info(item)?;
        let additional_data = get_additional_data(item);
        let return_url = item.request.get_return_url()?;
        let channel = get_channel_type(&item.request.payment_method_type);
        let payment_method = match mandate_ref_id {
            payments::MandateReferenceId::ConnectorMandateId(connector_mandate_ids) => {
                let adyen_mandate = AdyenMandate {
                    payment_type: PaymentType::Scheme,
                    stored_payment_method_id: connector_mandate_ids.get_connector_mandate_id()?,
                };
                Ok::<AdyenPaymentMethod<'_>, Self::Error>(AdyenPaymentMethod::Mandate(Box::new(
                    adyen_mandate,
                )))
            }
            payments::MandateReferenceId::NetworkMandateId(network_mandate_id) => {
                match item.request.payment_method_data {
                    api::PaymentMethodData::Card(ref card) => {
                        let card_issuer = card.get_card_issuer()?;
                        let brand = CardBrand::try_from(&card_issuer)?;
                        let adyen_card = AdyenCard {
                            payment_type: PaymentType::Scheme,
                            number: card.card_number.clone(),
                            expiry_month: card.card_exp_month.clone(),
                            expiry_year: card.card_exp_year.clone(),
                            cvc: None,
                            brand: Some(brand),
                            network_payment_reference: Some(network_mandate_id),
                        };
                        Ok(AdyenPaymentMethod::AdyenCard(Box::new(adyen_card)))
                    }
                    _ => Err(errors::ConnectorError::NotSupported {
                        message: format!("mandate_{:?}", item.payment_method),
                        connector: "Adyen",
                        payment_experience: api_models::enums::PaymentExperience::RedirectToUrl
                            .to_string(),
                    })?,
                }
            }
        }?;
        Ok(AdyenPaymentRequest {
            amount,
            merchant_account: auth_type.merchant_account,
            payment_method,
            reference: item.payment_id.to_string(),
            return_url,
            shopper_interaction,
            recurring_processing_model,
            browser_info,
            additional_data,
            telephone_number: None,
            shopper_name: None,
            shopper_email: None,
            shopper_locale: None,
            billing_address: None,
            delivery_address: None,
            country_code: None,
            line_items: None,
            shopper_reference,
            store_payment_method,
            channel,
        })
    }
}
impl<'a> TryFrom<(&types::PaymentsAuthorizeRouterData, &api::Card)> for AdyenPaymentRequest<'a> {
    type Error = Error;
    fn try_from(
        value: (&types::PaymentsAuthorizeRouterData, &api::Card),
    ) -> Result<Self, Self::Error> {
        let (item, card_data) = value;
        let amount = get_amount_data(item);
        let auth_type = AdyenAuthType::try_from(&item.connector_auth_type)?;
        let shopper_interaction = AdyenShopperInteraction::from(item);
        let (recurring_processing_model, store_payment_method, shopper_reference) =
            get_recurring_processing_model(item)?;
        let browser_info = get_browser_info(item)?;
        let additional_data = get_additional_data(item);
        let channel = get_channel_type(&item.request.payment_method_type);
        let return_url = item.request.get_return_url()?;
        let payment_method = AdyenPaymentMethod::try_from(card_data)?;
        Ok(AdyenPaymentRequest {
            amount,
            merchant_account: auth_type.merchant_account,
            payment_method,
            reference: item.payment_id.to_string(),
            return_url,
            shopper_interaction,
            recurring_processing_model,
            browser_info,
            additional_data,
            telephone_number: None,
            shopper_name: None,
            shopper_email: None,
            shopper_locale: None,
            billing_address: None,
            delivery_address: None,
            country_code: None,
            line_items: None,
            shopper_reference,
            store_payment_method,
            channel,
        })
    }
}

impl<'a>
    TryFrom<(
        &types::PaymentsAuthorizeRouterData,
        &api_models::payments::BankDebitData,
    )> for AdyenPaymentRequest<'a>
{
    type Error = Error;

    fn try_from(
        value: (
            &types::PaymentsAuthorizeRouterData,
            &api_models::payments::BankDebitData,
        ),
    ) -> Result<Self, Self::Error> {
        let (item, bank_debit_data) = value;
        let amount = get_amount_data(item);
        let auth_type = AdyenAuthType::try_from(&item.connector_auth_type)?;
        let shopper_interaction = AdyenShopperInteraction::from(item);
        let recurring_processing_model = get_recurring_processing_model(item)?.0;
        let browser_info = get_browser_info(item)?;
        let additional_data = get_additional_data(item);
        let return_url = item.request.get_return_url()?;
        let channel = get_channel_type(&item.request.payment_method_type);
        let payment_method = AdyenPaymentMethod::try_from(bank_debit_data)?;
        let country_code = get_country_code(item);
        let request = AdyenPaymentRequest {
            amount,
            merchant_account: auth_type.merchant_account,
            payment_method,
            reference: item.payment_id.to_string(),
            return_url,
            browser_info,
            shopper_interaction,
            recurring_processing_model,
            additional_data,
            shopper_name: None,
            shopper_locale: None,
            shopper_email: item.request.email.clone(),
            telephone_number: None,
            billing_address: None,
            delivery_address: None,
            country_code,
            line_items: None,
            shopper_reference: None,
            store_payment_method: None,
            channel,
        };
        Ok(request)
    }
}

impl<'a>
    TryFrom<(
        &types::PaymentsAuthorizeRouterData,
        &api_models::payments::BankRedirectData,
    )> for AdyenPaymentRequest<'a>
{
    type Error = Error;
    fn try_from(
        value: (
            &types::PaymentsAuthorizeRouterData,
            &api_models::payments::BankRedirectData,
        ),
    ) -> Result<Self, Self::Error> {
        let (item, bank_redirect_data) = value;
        let amount = get_amount_data(item);
        let auth_type = AdyenAuthType::try_from(&item.connector_auth_type)?;
        let shopper_interaction = AdyenShopperInteraction::from(item);
        let (recurring_processing_model, store_payment_method, shopper_reference) =
            get_recurring_processing_model(item)?;
        let browser_info = get_browser_info(item)?;
        let additional_data = get_additional_data(item);
        let return_url = item.request.get_return_url()?;
        let channel = get_channel_type(&item.request.payment_method_type);
        let payment_method = AdyenPaymentMethod::try_from(bank_redirect_data)?;
        let (shopper_locale, country) = get_sofort_extra_details(item);
        let line_items = Some(get_line_items(item));

        Ok(AdyenPaymentRequest {
            amount,
            merchant_account: auth_type.merchant_account,
            payment_method,
            reference: item.payment_id.to_string(),
            return_url,
            shopper_interaction,
            recurring_processing_model,
            browser_info,
            additional_data,
            telephone_number: None,
            shopper_name: None,
            shopper_email: item.request.email.clone(),
            shopper_locale,
            billing_address: None,
            delivery_address: None,
            country_code: country,
            line_items,
            shopper_reference,
            store_payment_method,
            channel,
        })
    }
}

fn get_sofort_extra_details(
    item: &types::PaymentsAuthorizeRouterData,
) -> (Option<String>, Option<api_enums::CountryAlpha2>) {
    match item.request.payment_method_data {
        api_models::payments::PaymentMethodData::BankRedirect(ref b) => {
            if let api_models::payments::BankRedirectData::Sofort {
                country,
                preferred_language,
                ..
            } = b
            {
                (
                    Some(preferred_language.to_string()),
                    Some(country.to_owned()),
                )
            } else {
                (None, None)
            }
        }
        _ => (None, None),
    }
}

impl<'a> TryFrom<(&types::PaymentsAuthorizeRouterData, &api::WalletData)>
    for AdyenPaymentRequest<'a>
{
    type Error = Error;
    fn try_from(
        value: (&types::PaymentsAuthorizeRouterData, &api::WalletData),
    ) -> Result<Self, Self::Error> {
        let (item, wallet_data) = value;
        let amount = get_amount_data(item);
        let auth_type = AdyenAuthType::try_from(&item.connector_auth_type)?;
        let browser_info = get_browser_info(item)?;
        let additional_data = get_additional_data(item);
        let payment_method = AdyenPaymentMethod::try_from(wallet_data)?;
        let shopper_interaction = AdyenShopperInteraction::from(item);
        let channel = get_channel_type(&item.request.payment_method_type);
        let (recurring_processing_model, store_payment_method, shopper_reference) =
            get_recurring_processing_model(item)?;
        let return_url = item.request.get_return_url()?;
        Ok(AdyenPaymentRequest {
            amount,
            merchant_account: auth_type.merchant_account,
            payment_method,
            reference: item.payment_id.to_string(),
            return_url,
            shopper_interaction,
            recurring_processing_model,
            browser_info,
            additional_data,
            telephone_number: None,
            shopper_name: None,
            shopper_email: None,
            shopper_locale: None,
            billing_address: None,
            delivery_address: None,
            country_code: None,
            line_items: None,
            shopper_reference,
            store_payment_method,
            channel,
        })
    }
}

impl<'a> TryFrom<(&types::PaymentsAuthorizeRouterData, &api::PayLaterData)>
    for AdyenPaymentRequest<'a>
{
    type Error = Error;
    fn try_from(
        value: (&types::PaymentsAuthorizeRouterData, &api::PayLaterData),
    ) -> Result<Self, Self::Error> {
        let (item, paylater_data) = value;
        let amount = get_amount_data(item);
        let auth_type = AdyenAuthType::try_from(&item.connector_auth_type)?;
        let browser_info = get_browser_info(item)?;
        let additional_data = get_additional_data(item);
        let payment_method = AdyenPaymentMethod::try_from(paylater_data)?;
        let shopper_interaction = AdyenShopperInteraction::from(item);
        let (recurring_processing_model, store_payment_method, shopper_reference) =
            get_recurring_processing_model(item)?;
        let return_url = item.request.get_return_url()?;
        let shopper_name = get_shopper_name(item);
        let shopper_email = item.request.email.clone();
        let billing_address = get_address_info(item.address.billing.as_ref());
        let delivery_address = get_address_info(item.address.shipping.as_ref());
        let country_code = get_country_code(item);
        let channel = get_channel_type(&item.request.payment_method_type);
        let line_items = Some(get_line_items(item));
        let telephone_number = get_telephone_number(item);
        Ok(AdyenPaymentRequest {
            amount,
            merchant_account: auth_type.merchant_account,
            payment_method,
            reference: item.payment_id.to_string(),
            return_url,
            shopper_interaction,
            recurring_processing_model,
            browser_info,
            additional_data,
            telephone_number,
            shopper_name,
            shopper_email,
            shopper_locale: None,
            billing_address,
            delivery_address,
            country_code,
            line_items,
            shopper_reference,
            store_payment_method,
            channel,
        })
    }
}

impl TryFrom<&types::PaymentsCancelRouterData> for AdyenCancelRequest {
    type Error = Error;
    fn try_from(item: &types::PaymentsCancelRouterData) -> Result<Self, Self::Error> {
        let auth_type = AdyenAuthType::try_from(&item.connector_auth_type)?;
        Ok(Self {
            merchant_account: auth_type.merchant_account,
            reference: item.payment_id.to_string(),
        })
    }
}

impl From<CancelStatus> for storage_enums::AttemptStatus {
    fn from(status: CancelStatus) -> Self {
        match status {
            CancelStatus::Received => Self::Voided,
            CancelStatus::Processing => Self::Pending,
        }
    }
}

impl TryFrom<types::PaymentsCancelResponseRouterData<AdyenCancelResponse>>
    for types::PaymentsCancelRouterData
{
    type Error = Error;
    fn try_from(
        item: types::PaymentsCancelResponseRouterData<AdyenCancelResponse>,
    ) -> Result<Self, Self::Error> {
        Ok(Self {
            status: item.response.status.into(),
            response: Ok(types::PaymentsResponseData::TransactionResponse {
                resource_id: types::ResponseId::ConnectorTransactionId(item.response.psp_reference),
                redirection_data: None,
                mandate_reference: None,
                connector_metadata: None,
                network_txn_id: None,
            }),
            ..item.data
        })
    }
}

pub fn get_adyen_response(
    response: AdyenResponse,
    is_capture_manual: bool,
    status_code: u16,
) -> errors::CustomResult<
    (
        storage_enums::AttemptStatus,
        Option<types::ErrorResponse>,
        types::PaymentsResponseData,
    ),
    errors::ConnectorError,
> {
    let status =
        storage_enums::AttemptStatus::foreign_from((is_capture_manual, response.result_code));
    let error = if response.refusal_reason.is_some() || response.refusal_reason_code.is_some() {
        Some(types::ErrorResponse {
            code: response
                .refusal_reason_code
                .unwrap_or_else(|| consts::NO_ERROR_CODE.to_string()),
            message: response
                .refusal_reason
                .unwrap_or_else(|| consts::NO_ERROR_MESSAGE.to_string()),
            reason: None,
            status_code,
        })
    } else {
        None
    };
    let mandate_reference = response
        .additional_data
        .as_ref()
        .and_then(|data| data.recurring_detail_reference.to_owned())
        .map(|mandate_id| types::MandateReference {
            connector_mandate_id: Some(mandate_id),
            payment_method_id: None,
        });
    let network_txn_id = response
        .additional_data
        .and_then(|additional_data| additional_data.network_tx_reference);

    let payments_response_data = types::PaymentsResponseData::TransactionResponse {
        resource_id: types::ResponseId::ConnectorTransactionId(response.psp_reference),
        redirection_data: None,
        mandate_reference,
        connector_metadata: None,
        network_txn_id,
    };
    Ok((status, error, payments_response_data))
}

pub fn get_redirection_response(
    response: AdyenRedirectionResponse,
    is_manual_capture: bool,
    status_code: u16,
) -> errors::CustomResult<
    (
        storage_enums::AttemptStatus,
        Option<types::ErrorResponse>,
        types::PaymentsResponseData,
    ),
    errors::ConnectorError,
> {
    let status =
        storage_enums::AttemptStatus::foreign_from((is_manual_capture, response.result_code));
    let error = if response.refusal_reason.is_some() || response.refusal_reason_code.is_some() {
        Some(types::ErrorResponse {
            code: response
                .refusal_reason_code
                .unwrap_or_else(|| consts::NO_ERROR_CODE.to_string()),
            message: response
                .refusal_reason
                .unwrap_or_else(|| consts::NO_ERROR_MESSAGE.to_string()),
            reason: None,
            status_code,
        })
    } else {
        None
    };

    let redirection_data = response.action.url.map(|url| {
        let form_fields = response.action.data.unwrap_or_else(|| {
            std::collections::HashMap::from_iter(
                url.query_pairs()
                    .map(|(key, value)| (key.to_string(), value.to_string())),
            )
        });
        services::RedirectForm::Form {
            endpoint: url.to_string(),
            method: response.action.method.unwrap_or(services::Method::Get),
            form_fields,
        }
    });

    // We don't get connector transaction id for redirections in Adyen.
    let payments_response_data = types::PaymentsResponseData::TransactionResponse {
        resource_id: types::ResponseId::NoResponseId,
        redirection_data,
        mandate_reference: None,
        connector_metadata: None,
        network_txn_id: None,
    };
    Ok((status, error, payments_response_data))
}

impl<F, Req>
    TryFrom<(
        types::ResponseRouterData<F, AdyenPaymentResponse, Req, types::PaymentsResponseData>,
        bool,
    )> for types::RouterData<F, Req, types::PaymentsResponseData>
{
    type Error = Error;
    fn try_from(
        items: (
            types::ResponseRouterData<F, AdyenPaymentResponse, Req, types::PaymentsResponseData>,
            bool,
        ),
    ) -> Result<Self, Self::Error> {
        let item = items.0;
        let is_manual_capture = items.1;
        let (status, error, payment_response_data) = match item.response {
            AdyenPaymentResponse::AdyenResponse(response) => {
                get_adyen_response(response, is_manual_capture, item.http_code)?
            }
            AdyenPaymentResponse::AdyenRedirectResponse(response) => {
                get_redirection_response(response, is_manual_capture, item.http_code)?
            }
        };

        Ok(Self {
            status,
            response: error.map_or_else(|| Ok(payment_response_data), Err),
            ..item.data
        })
    }
}
#[derive(Default, Debug, Serialize, Deserialize)]
#[serde(rename_all = "camelCase")]
pub struct AdyenCaptureRequest {
    merchant_account: String,
    amount: Amount,
    reference: String,
}

impl TryFrom<&types::PaymentsCaptureRouterData> for AdyenCaptureRequest {
    type Error = Error;
    fn try_from(item: &types::PaymentsCaptureRouterData) -> Result<Self, Self::Error> {
        let auth_type = AdyenAuthType::try_from(&item.connector_auth_type)?;
        Ok(Self {
            merchant_account: auth_type.merchant_account,
            reference: item.payment_id.to_string(),
            amount: Amount {
                currency: item.request.currency.to_string(),
                value: item.request.amount_to_capture,
            },
        })
    }
}

#[derive(Default, Debug, Serialize, Deserialize)]
#[serde(rename_all = "camelCase")]
pub struct AdyenCaptureResponse {
    merchant_account: String,
    payment_psp_reference: String,
    psp_reference: String,
    reference: String,
    status: String,
    amount: Amount,
}

impl TryFrom<types::PaymentsCaptureResponseRouterData<AdyenCaptureResponse>>
    for types::PaymentsCaptureRouterData
{
    type Error = Error;
    fn try_from(
        item: types::PaymentsCaptureResponseRouterData<AdyenCaptureResponse>,
    ) -> Result<Self, Self::Error> {
        Ok(Self {
            // From the docs, the only value returned is "received", outcome of refund is available
            // through refund notification webhook
            // For more info: https://docs.adyen.com/online-payments/capture
            status: storage_enums::AttemptStatus::Pending,
            response: Ok(types::PaymentsResponseData::TransactionResponse {
                resource_id: types::ResponseId::ConnectorTransactionId(item.response.psp_reference),
                redirection_data: None,
                mandate_reference: None,
                connector_metadata: None,
                network_txn_id: None,
            }),
            amount_captured: Some(item.response.amount.value),
            ..item.data
        })
    }
}

/*
// This is a repeated code block from Stripe inegration. Can we avoid the repetition in every integration
#[derive(Debug, Serialize, Deserialize)]
#[serde(rename_all = "lowercase")]
pub enum AdyenPaymentStatus {
    Succeeded,
    Failed,
    Processing,
    RequiresCustomerAction,
    RequiresPaymentMethod,
    RequiresConfirmation,
}

// Default always be Processing
impl Default for AdyenPaymentStatus {
    fn default() -> Self {
        AdyenPaymentStatus::Processing
    }
}

impl From<AdyenPaymentStatus> for enums::Status {
    fn from(item: AdyenPaymentStatus) -> Self {
        match item {
            AdyenPaymentStatus::Succeeded => enums::Status::Charged,
            AdyenPaymentStatus::Failed => enums::Status::Failure,
            AdyenPaymentStatus::Processing
            | AdyenPaymentStatus::RequiresCustomerAction
            | AdyenPaymentStatus::RequiresPaymentMethod
            | AdyenPaymentStatus::RequiresConfirmation => enums::Status::Pending,
        }
    }
}
*/
// Refund Request Transform
impl<F> TryFrom<&types::RefundsRouterData<F>> for AdyenRefundRequest {
    type Error = Error;
    fn try_from(item: &types::RefundsRouterData<F>) -> Result<Self, Self::Error> {
        let auth_type = AdyenAuthType::try_from(&item.connector_auth_type)?;
        Ok(Self {
            merchant_account: auth_type.merchant_account,
            amount: Amount {
                currency: item.request.currency.to_string(),
                value: item.request.refund_amount,
            },
            merchant_refund_reason: item.request.reason.clone(),
            reference: item.request.refund_id.clone(),
        })
    }
}

// Refund Response Transform
impl<F> TryFrom<types::RefundsResponseRouterData<F, AdyenRefundResponse>>
    for types::RefundsRouterData<F>
{
    type Error = Error;
    fn try_from(
        item: types::RefundsResponseRouterData<F, AdyenRefundResponse>,
    ) -> Result<Self, Self::Error> {
        Ok(Self {
            response: Ok(types::RefundsResponseData {
                connector_refund_id: item.response.reference,
                // From the docs, the only value returned is "received", outcome of refund is available
                // through refund notification webhook
                // For more info: https://docs.adyen.com/online-payments/refund
                refund_status: storage_enums::RefundStatus::Pending,
            }),
            ..item.data
        })
    }
}

#[derive(Debug, Default, Serialize, Deserialize)]
#[serde(rename_all = "camelCase")]
pub struct ErrorResponse {
    pub status: i32,
    pub error_code: String,
    pub message: String,
    pub error_type: String,
    pub psp_reference: Option<String>,
}

// #[cfg(test)]
// mod test_adyen_transformers {
//     use super::*;

//     #[test]
//     fn verify_transform_from_router_to_adyen_req() {
//         let router_req = PaymentsRequest {
//             amount: 0.0,
//             currency: "None".to_string(),
//             ..Default::default()
//         };
//         println!("{:#?}", &router_req);
//         let adyen_req = AdyenPaymentRequest::from(router_req);
//         println!("{:#?}", &adyen_req);
//         let adyen_req_json: String = serde_json::to_string(&adyen_req).unwrap();
//         println!("{}", adyen_req_json);
//         assert_eq!(true, true)
//     }
// }

#[derive(Debug, Deserialize)]
pub enum DisputeStatus {
    Undefended,
    Pending,
    Lost,
    Accepted,
    Won,
}

#[derive(Debug, Deserialize)]
#[serde(rename_all = "camelCase")]
pub struct AdyenAdditionalDataWH {
    pub hmac_signature: String,
    pub dispute_status: Option<DisputeStatus>,
    pub chargeback_reason_code: Option<String>,
    #[serde(default, with = "common_utils::custom_serde::iso8601::option")]
    pub defense_period_ends_at: Option<PrimitiveDateTime>,
}

#[derive(Debug, Deserialize)]
pub struct AdyenAmountWH {
    pub value: i64,
    pub currency: String,
}

#[derive(Clone, Debug, Deserialize, strum::Display)]
#[serde(rename_all = "SCREAMING_SNAKE_CASE")]
#[strum(serialize_all = "SCREAMING_SNAKE_CASE")]
pub enum WebhookEventCode {
    Authorisation,
    Refund,
    CancelOrRefund,
    RefundFailed,
    NotificationOfChargeback,
    Chargeback,
    ChargebackReversed,
    SecondChargeback,
    PrearbitrationWon,
    PrearbitrationLost,
    #[serde(other)]
    Unknown,
}

pub fn is_transaction_event(event_code: &WebhookEventCode) -> bool {
    matches!(event_code, WebhookEventCode::Authorisation)
}

pub fn is_refund_event(event_code: &WebhookEventCode) -> bool {
    matches!(
        event_code,
        WebhookEventCode::Refund
            | WebhookEventCode::CancelOrRefund
            | WebhookEventCode::RefundFailed
    )
}

pub fn is_chargeback_event(event_code: &WebhookEventCode) -> bool {
    matches!(
        event_code,
        WebhookEventCode::NotificationOfChargeback
            | WebhookEventCode::Chargeback
            | WebhookEventCode::ChargebackReversed
            | WebhookEventCode::SecondChargeback
            | WebhookEventCode::PrearbitrationWon
            | WebhookEventCode::PrearbitrationLost
    )
}

impl ForeignFrom<(WebhookEventCode, Option<DisputeStatus>)> for webhooks::IncomingWebhookEvent {
    fn foreign_from((code, status): (WebhookEventCode, Option<DisputeStatus>)) -> Self {
        match (code, status) {
            (WebhookEventCode::Authorisation, _) => Self::PaymentIntentSuccess,
            (WebhookEventCode::Refund, _) => Self::RefundSuccess,
            (WebhookEventCode::CancelOrRefund, _) => Self::RefundSuccess,
            (WebhookEventCode::RefundFailed, _) => Self::RefundFailure,
            (WebhookEventCode::NotificationOfChargeback, _) => Self::DisputeOpened,
            (WebhookEventCode::Chargeback, None) => Self::DisputeLost,
            (WebhookEventCode::Chargeback, Some(DisputeStatus::Won)) => Self::DisputeWon,
            (WebhookEventCode::Chargeback, Some(DisputeStatus::Lost)) => Self::DisputeLost,
            (WebhookEventCode::Chargeback, Some(_)) => Self::DisputeOpened,
            (WebhookEventCode::ChargebackReversed, Some(DisputeStatus::Pending)) => {
                Self::DisputeChallenged
            }
            (WebhookEventCode::ChargebackReversed, _) => Self::DisputeWon,
            (WebhookEventCode::SecondChargeback, _) => Self::DisputeLost,
            (WebhookEventCode::PrearbitrationWon, Some(DisputeStatus::Pending)) => {
                Self::DisputeOpened
            }
            (WebhookEventCode::PrearbitrationWon, _) => Self::DisputeWon,
            (WebhookEventCode::PrearbitrationLost, _) => Self::DisputeLost,
            (WebhookEventCode::Unknown, _) => Self::EventNotSupported,
        }
    }
}

impl From<WebhookEventCode> for enums::DisputeStage {
    fn from(code: WebhookEventCode) -> Self {
        match code {
            WebhookEventCode::NotificationOfChargeback => Self::PreDispute,
            WebhookEventCode::SecondChargeback => Self::PreArbitration,
            WebhookEventCode::PrearbitrationWon => Self::PreArbitration,
            WebhookEventCode::PrearbitrationLost => Self::PreArbitration,
            _ => Self::Dispute,
        }
    }
}

#[derive(Debug, Deserialize)]
#[serde(rename_all = "camelCase")]
pub struct AdyenNotificationRequestItemWH {
    pub additional_data: AdyenAdditionalDataWH,
    pub amount: AdyenAmountWH,
    pub original_reference: Option<String>,
    pub psp_reference: String,
    pub event_code: WebhookEventCode,
    pub merchant_account_code: String,
    pub merchant_reference: String,
    pub success: String,
    pub reason: Option<String>,
    #[serde(default, with = "common_utils::custom_serde::iso8601::option")]
    pub event_date: Option<PrimitiveDateTime>,
}

#[derive(Debug, Deserialize)]
#[serde(rename_all = "PascalCase")]
pub struct AdyenItemObjectWH {
    pub notification_request_item: AdyenNotificationRequestItemWH,
}

#[derive(Debug, Deserialize)]
#[serde(rename_all = "camelCase")]
pub struct AdyenIncomingWebhook {
    pub notification_items: Vec<AdyenItemObjectWH>,
}

impl From<AdyenNotificationRequestItemWH> for AdyenResponse {
    fn from(notif: AdyenNotificationRequestItemWH) -> Self {
        Self {
            psp_reference: notif.psp_reference,
            merchant_reference: notif.merchant_reference,
            result_code: match notif.success.as_str() {
                "true" => AdyenStatus::Authorised,
                _ => AdyenStatus::Refused,
            },
            amount: Some(Amount {
                value: notif.amount.value,
                currency: notif.amount.currency,
            }),
            refusal_reason: None,
            refusal_reason_code: None,
            additional_data: None,
        }
    }
}<|MERGE_RESOLUTION|>--- conflicted
+++ resolved
@@ -628,15 +628,12 @@
 }
 
 #[derive(Debug, Clone, Serialize, Deserialize)]
-<<<<<<< HEAD
 pub struct GoPayData {
     #[serde(rename = "type")]
     payment_type: PaymentType,
 }
 
 #[derive(Debug, Clone, Serialize, Deserialize)]
-=======
->>>>>>> 47cd08a0
 pub struct AdyenGPay {
     #[serde(rename = "type")]
     payment_type: PaymentType,
@@ -1129,15 +1126,12 @@
                 };
                 Ok(AdyenPaymentMethod::AliPayHk(Box::new(alipay_hk_data)))
             }
-<<<<<<< HEAD
             api_models::payments::WalletData::GoPayRedirect(_) => {
                 let go_pay_data = GoPayData {
                     payment_type: PaymentType::GoPay,
                 };
                 Ok(AdyenPaymentMethod::GoPay(Box::new(go_pay_data)))
             }
-=======
->>>>>>> 47cd08a0
             api_models::payments::WalletData::MbWayRedirect(data) => {
                 let mbway_data = MbwayData {
                     payment_type: PaymentType::Mbway,
