--- conflicted
+++ resolved
@@ -7,16 +7,8 @@
 
 use crate::{
     configs::settings,
-<<<<<<< HEAD
     core::errors::{self, CustomResult},
-    headers, logger,
-=======
-    core::{
-        errors::{self, CustomResult},
-        payments,
-    },
     headers,
->>>>>>> e102cae7
     services::{self, ConnectorIntegration},
     types::{
         self,
