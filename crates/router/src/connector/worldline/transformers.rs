use api_models::payments;
use common_utils::pii::Email;
use masking::{PeekInterface, Secret};
use serde::{Deserialize, Serialize};
use url::Url;

use crate::{
    connector::utils::{self, CardData},
    core::errors,
    services,
    types::{
        self,
        api::{self, enums as api_enums},
        storage::enums,
        transformers::ForeignFrom,
        PaymentsAuthorizeData, PaymentsResponseData,
    },
};

#[derive(Default, Debug, Serialize, Eq, PartialEq)]
#[serde(rename_all = "camelCase")]
pub struct Card {
    pub card_number: cards::CardNumber,
    pub cardholder_name: Secret<String>,
    pub cvv: Secret<String>,
    pub expiry_date: Secret<String>,
}

#[derive(Default, Debug, Serialize, Eq, PartialEq)]
#[serde(rename_all = "camelCase")]
pub struct CardPaymentMethod {
    pub card: Card,
    pub requires_approval: bool,
    pub payment_product_id: u16,
}

#[derive(Default, Debug, Serialize, Eq, PartialEq)]
#[serde(rename_all = "camelCase")]
pub struct AmountOfMoney {
    pub amount: i64,
    pub currency_code: String,
}

#[derive(Default, Debug, Serialize, Eq, PartialEq)]
#[serde(rename_all = "camelCase")]
pub struct References {
    pub merchant_reference: String,
}

#[derive(Default, Debug, Serialize, Eq, PartialEq)]
#[serde(rename_all = "camelCase")]
pub struct Order {
    pub amount_of_money: AmountOfMoney,
    pub customer: Customer,
    pub references: References,
}

#[derive(Default, Debug, Serialize, Eq, PartialEq)]
#[serde(rename_all = "camelCase")]
pub struct BillingAddress {
    pub city: Option<String>,
    pub country_code: Option<api_enums::CountryAlpha2>,
    pub house_number: Option<Secret<String>>,
    pub state: Option<Secret<String>>,
    pub state_code: Option<Secret<String>>,
    pub street: Option<Secret<String>>,
    pub zip: Option<Secret<String>>,
}

#[derive(Default, Debug, Serialize, Eq, PartialEq)]
#[serde(rename_all = "camelCase")]
pub struct ContactDetails {
    pub email_address: Option<Email>,
    pub mobile_phone_number: Option<Secret<String>>,
}

#[derive(Default, Debug, Serialize, Eq, PartialEq)]
#[serde(rename_all = "camelCase")]
pub struct Customer {
    pub billing_address: BillingAddress,
    pub contact_details: Option<ContactDetails>,
}

#[derive(Default, Debug, Serialize, Eq, PartialEq)]
#[serde(rename_all = "camelCase")]
pub struct Name {
    pub first_name: Option<Secret<String>>,
    pub surname: Option<Secret<String>>,
    pub surname_prefix: Option<Secret<String>>,
    pub title: Option<Secret<String>>,
}

#[derive(Default, Debug, Serialize, Eq, PartialEq)]
#[serde(rename_all = "camelCase")]
pub struct Shipping {
    pub city: Option<String>,
    pub country_code: Option<api_enums::CountryAlpha2>,
    pub house_number: Option<String>,
    pub name: Option<Name>,
    pub state: Option<Secret<String>>,
    pub state_code: Option<String>,
    pub street: Option<String>,
    pub zip: Option<Secret<String>>,
}

#[derive(Debug, Serialize)]
#[serde(rename_all = "camelCase")]
pub enum WorldlinePaymentMethod {
    CardPaymentMethodSpecificInput(Box<CardPaymentMethod>),
    RedirectPaymentMethodSpecificInput(Box<RedirectPaymentMethod>),
}

#[derive(Debug, Serialize)]
#[serde(rename_all = "camelCase")]
pub struct RedirectPaymentMethod {
    pub payment_product_id: u16,
    pub redirection_data: RedirectionData,
    #[serde(flatten)]
    pub payment_method_specific_data: PaymentMethodSpecificData,
}

#[derive(Debug, Serialize)]
#[serde(rename_all = "camelCase")]
pub struct RedirectionData {
    pub return_url: Option<String>,
}

#[derive(Debug, Serialize)]
#[serde(rename_all = "camelCase")]
pub enum PaymentMethodSpecificData {
    PaymentProduct816SpecificInput(Box<Giropay>),
    PaymentProduct809SpecificInput(Box<Ideal>),
}

#[derive(Debug, Serialize)]
#[serde(rename_all = "camelCase")]
pub struct Giropay {
    pub bank_account_iban: BankAccountIban,
}

#[derive(Debug, Serialize)]
pub struct Ideal {
    #[serde(rename = "issuerId")]
    pub issuer_id: Option<WorldlineBic>,
}

#[derive(Debug, Serialize)]
pub enum WorldlineBic {
    #[serde(rename = "ABNANL2A")]
    Abnamro,
    #[serde(rename = "ASNBNL21")]
    Asn,
    #[serde(rename = "FRBKNL2L")]
    Friesland,
    #[serde(rename = "KNABNL2H")]
    Knab,
    #[serde(rename = "RABONL2U")]
    Rabobank,
    #[serde(rename = "RBRBNL21")]
    Regiobank,
    #[serde(rename = "SNSBNL2A")]
    Sns,
    #[serde(rename = "TRIONL2U")]
    Triodos,
    #[serde(rename = "FVLBNL22")]
    Vanlanschot,
    #[serde(rename = "INGBNL2A")]
    Ing,
}

#[derive(Debug, Serialize)]
#[serde(rename_all = "camelCase")]
pub struct BankAccountIban {
    pub account_holder_name: Secret<String>,
    pub iban: Option<Secret<String>>,
}

#[derive(Debug, Serialize)]
#[serde(rename_all = "camelCase")]
pub struct PaymentsRequest {
    #[serde(flatten)]
    pub payment_data: WorldlinePaymentMethod,
    pub order: Order,
    pub shipping: Option<Shipping>,
}

#[derive(Debug, Serialize)]
pub struct WorldlineRouterData<T> {
    amount: i64,
    router_data: T,
}
impl<T>
    TryFrom<(
        &types::api::CurrencyUnit,
        types::storage::enums::Currency,
        i64,
        T,
    )> for WorldlineRouterData<T>
{
    type Error = error_stack::Report<errors::ConnectorError>;
    fn try_from(
        (_currency_unit, _currency, amount, item): (
            &types::api::CurrencyUnit,
            types::storage::enums::Currency,
            i64,
            T,
        ),
    ) -> Result<Self, Self::Error> {
        Ok(Self {
            amount,
            router_data: item,
        })
    }
}

impl
    TryFrom<
        &WorldlineRouterData<
            &types::RouterData<
                types::api::payments::Authorize,
                PaymentsAuthorizeData,
                PaymentsResponseData,
            >,
        >,
    > for PaymentsRequest
{
    type Error = error_stack::Report<errors::ConnectorError>;

    fn try_from(
        item: &WorldlineRouterData<
            &types::RouterData<
                types::api::payments::Authorize,
                PaymentsAuthorizeData,
                PaymentsResponseData,
            >,
        >,
    ) -> Result<Self, Self::Error> {
        let payment_data = match &item.router_data.request.payment_method_data {
            api::PaymentMethodData::Card(card) => {
                WorldlinePaymentMethod::CardPaymentMethodSpecificInput(Box::new(make_card_request(
                    &item.router_data.request,
                    card,
                )?))
            }
            api::PaymentMethodData::BankRedirect(bank_redirect) => {
                WorldlinePaymentMethod::RedirectPaymentMethodSpecificInput(Box::new(
                    make_bank_redirect_request(&item.router_data.request, bank_redirect)?,
                ))
            }
            api::PaymentMethodData::CardRedirect(_)
            | api::PaymentMethodData::Wallet(_)
            | api::PaymentMethodData::PayLater(_)
            | api::PaymentMethodData::BankDebit(_)
            | api::PaymentMethodData::BankTransfer(_)
            | api::PaymentMethodData::Crypto(_)
            | api::PaymentMethodData::MandatePayment
<<<<<<< HEAD
            | api::PaymentMethodData::Reward(_)
=======
            | api::PaymentMethodData::Reward
>>>>>>> 6ab79e6f
            | api::PaymentMethodData::Upi(_)
            | api::PaymentMethodData::Voucher(_)
            | api::PaymentMethodData::GiftCard(_) => Err(errors::ConnectorError::NotImplemented(
                utils::get_unimplemented_payment_method_error_message("worldline"),
            ))?,
        };

        let customer =
            build_customer_info(&item.router_data.address, &item.router_data.request.email)?;
        let order = Order {
            amount_of_money: AmountOfMoney {
                amount: item.amount,
                currency_code: item.router_data.request.currency.to_string().to_uppercase(),
            },
            customer,
            references: References {
                merchant_reference: item.router_data.connector_request_reference_id.clone(),
            },
        };

        let shipping = item
            .router_data
            .address
            .shipping
            .as_ref()
            .and_then(|shipping| shipping.address.clone())
            .map(Shipping::from);
        Ok(Self {
            payment_data,
            order,
            shipping,
        })
    }
}

#[derive(Clone, Debug, Eq, Hash, PartialEq, Deserialize, Serialize)]
pub enum Gateway {
    Amex = 2,
    Discover = 128,
    MasterCard = 3,
    Visa = 1,
}

impl TryFrom<utils::CardIssuer> for Gateway {
    type Error = error_stack::Report<errors::ConnectorError>;
    fn try_from(issuer: utils::CardIssuer) -> Result<Self, Self::Error> {
        match issuer {
            utils::CardIssuer::AmericanExpress => Ok(Self::Amex),
            utils::CardIssuer::Master => Ok(Self::MasterCard),
            utils::CardIssuer::Discover => Ok(Self::Discover),
            utils::CardIssuer::Visa => Ok(Self::Visa),
            _ => Err(errors::ConnectorError::NotSupported {
                message: issuer.to_string(),
                connector: "worldline",
            }
            .into()),
        }
    }
}

impl TryFrom<&api_models::enums::BankNames> for WorldlineBic {
    type Error = error_stack::Report<errors::ConnectorError>;
    fn try_from(bank: &api_models::enums::BankNames) -> Result<Self, Self::Error> {
        match bank {
            api_models::enums::BankNames::AbnAmro => Ok(Self::Abnamro),
            api_models::enums::BankNames::AsnBank => Ok(Self::Asn),
            api_models::enums::BankNames::Ing => Ok(Self::Ing),
            api_models::enums::BankNames::Knab => Ok(Self::Knab),
            api_models::enums::BankNames::Rabobank => Ok(Self::Rabobank),
            api_models::enums::BankNames::Regiobank => Ok(Self::Regiobank),
            api_models::enums::BankNames::SnsBank => Ok(Self::Sns),
            api_models::enums::BankNames::TriodosBank => Ok(Self::Triodos),
            api_models::enums::BankNames::VanLanschot => Ok(Self::Vanlanschot),
            api_models::enums::BankNames::FrieslandBank => Ok(Self::Friesland),
            _ => Err(errors::ConnectorError::FlowNotSupported {
                flow: bank.to_string(),
                connector: "Worldline".to_string(),
            }
            .into()),
        }
    }
}

fn make_card_request(
    req: &PaymentsAuthorizeData,
    ccard: &payments::Card,
) -> Result<CardPaymentMethod, error_stack::Report<errors::ConnectorError>> {
    let expiry_year = ccard.card_exp_year.peek().clone();
    let secret_value = format!(
        "{}{}",
        ccard.card_exp_month.peek(),
        &expiry_year[expiry_year.len() - 2..]
    );
    let expiry_date: Secret<String> = Secret::new(secret_value);
    let card = Card {
        card_number: ccard.card_number.clone(),
        cardholder_name: ccard.card_holder_name.clone(),
        cvv: ccard.card_cvc.clone(),
        expiry_date,
    };
    #[allow(clippy::as_conversions)]
    let payment_product_id = Gateway::try_from(ccard.get_card_issuer()?)? as u16;
    let card_payment_method_specific_input = CardPaymentMethod {
        card,
        requires_approval: matches!(req.capture_method, Some(enums::CaptureMethod::Manual)),
        payment_product_id,
    };
    Ok(card_payment_method_specific_input)
}

fn make_bank_redirect_request(
    req: &PaymentsAuthorizeData,
    bank_redirect: &payments::BankRedirectData,
) -> Result<RedirectPaymentMethod, error_stack::Report<errors::ConnectorError>> {
    let return_url = req.router_return_url.clone();
    let redirection_data = RedirectionData { return_url };
    let (payment_method_specific_data, payment_product_id) = match bank_redirect {
        payments::BankRedirectData::Giropay {
            billing_details,
            bank_account_iban,
            ..
        } => (
            {
                PaymentMethodSpecificData::PaymentProduct816SpecificInput(Box::new(Giropay {
                    bank_account_iban: BankAccountIban {
                        account_holder_name: billing_details.billing_name.clone().ok_or(
                            errors::ConnectorError::MissingRequiredField {
                                field_name: "billing_details.billing_name",
                            },
                        )?,
                        iban: bank_account_iban.clone(),
                    },
                }))
            },
            816,
        ),
        payments::BankRedirectData::Ideal { bank_name, .. } => (
            {
                PaymentMethodSpecificData::PaymentProduct809SpecificInput(Box::new(Ideal {
                    issuer_id: bank_name
                        .map(|bank_name| WorldlineBic::try_from(&bank_name))
                        .transpose()?,
                }))
            },
            809,
        ),
        payments::BankRedirectData::BancontactCard { .. }
        | payments::BankRedirectData::Bizum {}
        | payments::BankRedirectData::Blik { .. }
        | payments::BankRedirectData::Eps { .. }
        | payments::BankRedirectData::Interac { .. }
        | payments::BankRedirectData::OnlineBankingCzechRepublic { .. }
        | payments::BankRedirectData::OnlineBankingFinland { .. }
        | payments::BankRedirectData::OnlineBankingPoland { .. }
        | payments::BankRedirectData::OnlineBankingSlovakia { .. }
<<<<<<< HEAD
=======
        | payments::BankRedirectData::OpenBankingUk { .. }
>>>>>>> 6ab79e6f
        | payments::BankRedirectData::Przelewy24 { .. }
        | payments::BankRedirectData::Sofort { .. }
        | payments::BankRedirectData::Trustly { .. }
        | payments::BankRedirectData::OnlineBankingFpx { .. }
        | payments::BankRedirectData::OnlineBankingThailand { .. } => {
            return Err(errors::ConnectorError::NotImplemented(
                utils::get_unimplemented_payment_method_error_message("worldline"),
            )
            .into())
        }
    };
    Ok(RedirectPaymentMethod {
        payment_product_id,
        redirection_data,
        payment_method_specific_data,
    })
}

fn get_address(
    payment_address: &types::PaymentAddress,
) -> Option<(&payments::Address, &payments::AddressDetails)> {
    let billing = payment_address.billing.as_ref()?;
    let address = billing.address.as_ref()?;
    address.country.as_ref()?;
    Some((billing, address))
}

fn build_customer_info(
    payment_address: &types::PaymentAddress,
    email: &Option<Email>,
) -> Result<Customer, error_stack::Report<errors::ConnectorError>> {
    let (billing, address) =
        get_address(payment_address).ok_or(errors::ConnectorError::MissingRequiredField {
            field_name: "billing.address.country",
        })?;

    let number_with_country_code = billing.phone.as_ref().and_then(|phone| {
        phone.number.as_ref().and_then(|number| {
            phone
                .country_code
                .as_ref()
                .map(|cc| Secret::new(format!("{}{}", cc, number.peek())))
        })
    });

    Ok(Customer {
        billing_address: BillingAddress {
            ..address.clone().into()
        },
        contact_details: Some(ContactDetails {
            mobile_phone_number: number_with_country_code,
            email_address: email.clone(),
        }),
    })
}

impl From<payments::AddressDetails> for BillingAddress {
    fn from(value: payments::AddressDetails) -> Self {
        Self {
            city: value.city,
            country_code: value.country,
            state: value.state,
            zip: value.zip,
            ..Default::default()
        }
    }
}

impl From<payments::AddressDetails> for Shipping {
    fn from(value: payments::AddressDetails) -> Self {
        Self {
            city: value.city,
            country_code: value.country,
            name: Some(Name {
                first_name: value.first_name,
                surname: value.last_name,
                ..Default::default()
            }),
            state: value.state,
            zip: value.zip,
            ..Default::default()
        }
    }
}

pub struct WorldlineAuthType {
    pub api_key: Secret<String>,
    pub api_secret: Secret<String>,
    pub merchant_account_id: Secret<String>,
}

impl TryFrom<&types::ConnectorAuthType> for WorldlineAuthType {
    type Error = error_stack::Report<errors::ConnectorError>;
    fn try_from(auth_type: &types::ConnectorAuthType) -> Result<Self, Self::Error> {
        if let types::ConnectorAuthType::SignatureKey {
            api_key,
            key1,
            api_secret,
        } = auth_type
        {
            Ok(Self {
                api_key: api_key.to_owned(),
                api_secret: api_secret.to_owned(),
                merchant_account_id: key1.to_owned(),
            })
        } else {
            Err(errors::ConnectorError::FailedToObtainAuthType)?
        }
    }
}

#[derive(Debug, Clone, Default, Deserialize, PartialEq)]
#[serde(rename_all = "SCREAMING_SNAKE_CASE")]
pub enum PaymentStatus {
    Captured,
    Paid,
    ChargebackNotification,
    Cancelled,
    Rejected,
    RejectedCapture,
    PendingApproval,
    CaptureRequested,
    #[default]
    Processing,
    Created,
    Redirected,
}

impl ForeignFrom<(PaymentStatus, enums::CaptureMethod)> for enums::AttemptStatus {
    fn foreign_from(item: (PaymentStatus, enums::CaptureMethod)) -> Self {
        let (status, capture_method) = item;
        match status {
            PaymentStatus::Captured
            | PaymentStatus::Paid
            | PaymentStatus::ChargebackNotification => Self::Charged,
            PaymentStatus::Cancelled => Self::Voided,
            PaymentStatus::Rejected => Self::Failure,
            PaymentStatus::RejectedCapture => Self::CaptureFailed,
            PaymentStatus::CaptureRequested => {
                if capture_method == enums::CaptureMethod::Automatic {
                    Self::Pending
                } else {
                    Self::CaptureInitiated
                }
            }
            PaymentStatus::PendingApproval => Self::Authorized,
            PaymentStatus::Created => Self::Started,
            PaymentStatus::Redirected => Self::AuthenticationPending,
            _ => Self::Pending,
        }
    }
}

/// capture_method is not part of response from connector.
/// This is used to decide payment status while converting connector response to RouterData.
/// To keep this try_from logic generic in case of AUTHORIZE, SYNC and CAPTURE flows capture_method will be set from RouterData request.
#[derive(Default, Debug, Clone, Deserialize, PartialEq)]
pub struct Payment {
    pub id: String,
    pub status: PaymentStatus,
    #[serde(skip_deserializing)]
    pub capture_method: enums::CaptureMethod,
}

impl<F, T> TryFrom<types::ResponseRouterData<F, Payment, T, PaymentsResponseData>>
    for types::RouterData<F, T, PaymentsResponseData>
{
    type Error = error_stack::Report<errors::ConnectorError>;
    fn try_from(
        item: types::ResponseRouterData<F, Payment, T, PaymentsResponseData>,
    ) -> Result<Self, Self::Error> {
        Ok(Self {
            status: enums::AttemptStatus::foreign_from((
                item.response.status,
                item.response.capture_method,
            )),
            response: Ok(types::PaymentsResponseData::TransactionResponse {
                resource_id: types::ResponseId::ConnectorTransactionId(item.response.id.clone()),
                redirection_data: None,
                mandate_reference: None,
                connector_metadata: None,
                network_txn_id: None,
                connector_response_reference_id: Some(item.response.id),
            }),
            ..item.data
        })
    }
}

#[derive(Debug, Deserialize)]
#[serde(rename_all = "camelCase")]
pub struct PaymentResponse {
    pub payment: Payment,
    pub merchant_action: Option<MerchantAction>,
}

#[derive(Debug, Deserialize)]
#[serde(rename_all = "camelCase")]
pub struct MerchantAction {
    pub redirect_data: RedirectData,
}

#[derive(Debug, Deserialize)]
pub struct RedirectData {
    #[serde(rename = "redirectURL")]
    pub redirect_url: Url,
}

impl<F, T> TryFrom<types::ResponseRouterData<F, PaymentResponse, T, PaymentsResponseData>>
    for types::RouterData<F, T, PaymentsResponseData>
{
    type Error = error_stack::Report<errors::ConnectorError>;
    fn try_from(
        item: types::ResponseRouterData<F, PaymentResponse, T, PaymentsResponseData>,
    ) -> Result<Self, Self::Error> {
        let redirection_data = item
            .response
            .merchant_action
            .map(|action| action.redirect_data.redirect_url)
            .map(|redirect_url| {
                services::RedirectForm::from((redirect_url, services::Method::Get))
            });
        Ok(Self {
            status: enums::AttemptStatus::foreign_from((
                item.response.payment.status,
                item.response.payment.capture_method,
            )),
            response: Ok(types::PaymentsResponseData::TransactionResponse {
                resource_id: types::ResponseId::ConnectorTransactionId(
                    item.response.payment.id.clone(),
                ),
                redirection_data,
                mandate_reference: None,
                connector_metadata: None,
                network_txn_id: None,
                connector_response_reference_id: Some(item.response.payment.id),
            }),
            ..item.data
        })
    }
}
#[derive(Default, Debug, Serialize)]
pub struct ApproveRequest {}

impl TryFrom<&types::PaymentsCaptureRouterData> for ApproveRequest {
    type Error = error_stack::Report<errors::ConnectorError>;
    fn try_from(_item: &types::PaymentsCaptureRouterData) -> Result<Self, Self::Error> {
        Ok(Self {})
    }
}

#[derive(Default, Debug, Serialize)]
pub struct WorldlineRefundRequest {
    amount_of_money: AmountOfMoney,
}

impl<F> TryFrom<&types::RefundsRouterData<F>> for WorldlineRefundRequest {
    type Error = error_stack::Report<errors::ConnectorError>;
    fn try_from(item: &types::RefundsRouterData<F>) -> Result<Self, Self::Error> {
        Ok(Self {
            amount_of_money: AmountOfMoney {
                amount: item.request.refund_amount,
                currency_code: item.request.currency.to_string(),
            },
        })
    }
}

#[allow(dead_code)]
#[derive(Debug, Default, Deserialize, Clone)]
#[serde(rename_all = "UPPERCASE")]
pub enum RefundStatus {
    Cancelled,
    Rejected,
    Refunded,
    #[default]
    Processing,
}

impl From<RefundStatus> for enums::RefundStatus {
    fn from(item: RefundStatus) -> Self {
        match item {
            RefundStatus::Refunded => Self::Success,
            RefundStatus::Cancelled | RefundStatus::Rejected => Self::Failure,
            RefundStatus::Processing => Self::Pending,
        }
    }
}

#[derive(Default, Debug, Clone, Deserialize)]
pub struct RefundResponse {
    id: String,
    status: RefundStatus,
}

impl TryFrom<types::RefundsResponseRouterData<api::Execute, RefundResponse>>
    for types::RefundsRouterData<api::Execute>
{
    type Error = error_stack::Report<errors::ConnectorError>;
    fn try_from(
        item: types::RefundsResponseRouterData<api::Execute, RefundResponse>,
    ) -> Result<Self, Self::Error> {
        let refund_status = enums::RefundStatus::from(item.response.status);
        Ok(Self {
            response: Ok(types::RefundsResponseData {
                connector_refund_id: item.response.id.clone(),
                refund_status,
            }),
            ..item.data
        })
    }
}

impl TryFrom<types::RefundsResponseRouterData<api::RSync, RefundResponse>>
    for types::RefundsRouterData<api::RSync>
{
    type Error = error_stack::Report<errors::ConnectorError>;
    fn try_from(
        item: types::RefundsResponseRouterData<api::RSync, RefundResponse>,
    ) -> Result<Self, Self::Error> {
        let refund_status = enums::RefundStatus::from(item.response.status);
        Ok(Self {
            response: Ok(types::RefundsResponseData {
                connector_refund_id: item.response.id.clone(),
                refund_status,
            }),
            ..item.data
        })
    }
}

#[derive(Default, Debug, Deserialize, PartialEq)]
#[serde(rename_all = "camelCase")]
pub struct Error {
    pub code: Option<String>,
    pub property_name: Option<String>,
    pub message: Option<String>,
}

#[derive(Default, Debug, Deserialize, PartialEq)]
#[serde(rename_all = "camelCase")]
pub struct ErrorResponse {
    pub error_id: Option<String>,
    pub errors: Vec<Error>,
}

#[derive(Debug, Deserialize)]
#[serde(rename_all = "camelCase")]
pub struct WebhookBody {
    pub api_version: Option<String>,
    pub id: String,
    pub created: String,
    pub merchant_id: String,
    #[serde(rename = "type")]
    pub event_type: WebhookEvent,
    pub payment: Option<serde_json::Value>,
    pub refund: Option<serde_json::Value>,
    pub payout: Option<serde_json::Value>,
    pub token: Option<serde_json::Value>,
}

#[derive(Debug, Deserialize)]
pub enum WebhookEvent {
    #[serde(rename = "payment.rejected")]
    Rejected,
    #[serde(rename = "payment.rejected_capture")]
    RejectedCapture,
    #[serde(rename = "payment.paid")]
    Paid,
    #[serde(other)]
    Unknown,
}<|MERGE_RESOLUTION|>--- conflicted
+++ resolved
@@ -254,11 +254,7 @@
             | api::PaymentMethodData::BankTransfer(_)
             | api::PaymentMethodData::Crypto(_)
             | api::PaymentMethodData::MandatePayment
-<<<<<<< HEAD
-            | api::PaymentMethodData::Reward(_)
-=======
             | api::PaymentMethodData::Reward
->>>>>>> 6ab79e6f
             | api::PaymentMethodData::Upi(_)
             | api::PaymentMethodData::Voucher(_)
             | api::PaymentMethodData::GiftCard(_) => Err(errors::ConnectorError::NotImplemented(
@@ -414,10 +410,7 @@
         | payments::BankRedirectData::OnlineBankingFinland { .. }
         | payments::BankRedirectData::OnlineBankingPoland { .. }
         | payments::BankRedirectData::OnlineBankingSlovakia { .. }
-<<<<<<< HEAD
-=======
         | payments::BankRedirectData::OpenBankingUk { .. }
->>>>>>> 6ab79e6f
         | payments::BankRedirectData::Przelewy24 { .. }
         | payments::BankRedirectData::Sofort { .. }
         | payments::BankRedirectData::Trustly { .. }
