--- conflicted
+++ resolved
@@ -62,9 +62,6 @@
     .await
 }
 
-<<<<<<< HEAD
-#[cfg(not(feature = "v2"))]
-=======
 #[instrument(skip_all, fields(flow = ?Flow::PaymentMethodsMigrate))]
 pub async fn migrate_payment_method_api(
     state: web::Data<AppState>,
@@ -168,7 +165,10 @@
     .await
 }
 
->>>>>>> 2049014b
+#[cfg(all(
+    any(feature = "v2", feature = "v1"),
+    not(feature = "payment_methods_v2")
+))]
 #[instrument(skip_all, fields(flow = ?Flow::PaymentMethodSave))]
 pub async fn save_payment_method_api(
     state: web::Data<AppState>,
@@ -204,7 +204,7 @@
     .await
 }
 
-#[cfg(feature = "v2")]
+#[cfg(all(feature = "v2", feature = "payment_methods_v2"))]
 #[instrument(skip_all, fields(flow = ?Flow::PaymentMethodSave))]
 pub async fn save_payment_method_api(
     state: web::Data<AppState>,
