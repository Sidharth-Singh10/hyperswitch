--- conflicted
+++ resolved
@@ -10,17 +10,7 @@
     TokenizeCoreWorkflow,
 };
 
-<<<<<<< HEAD
-use crate::types::{
-    api::{self, payments},
-    domain::{
-        self,
-        types::{self, AsyncLift},
-    },
-};
-=======
 use crate::types::{api, domain};
->>>>>>> ed13ecac
 
 #[derive(Debug, Clone, serde::Serialize, serde::Deserialize)]
 #[serde(rename_all = "snake_case")]
