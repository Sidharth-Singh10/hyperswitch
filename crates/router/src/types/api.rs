--- conflicted
+++ resolved
@@ -182,11 +182,8 @@
             "worldline" => Ok(Box::new(&connector::Worldline)),
             "worldpay" => Ok(Box::new(&connector::Worldpay)),
             "multisafepay" => Ok(Box::new(&connector::Multisafepay)),
-<<<<<<< HEAD
             "paypal" => Ok(Box::new(&connector::Paypal)),
-=======
             "trustpay" => Ok(Box::new(&connector::Trustpay)),
->>>>>>> 7f5e5d86
             _ => Err(report!(errors::ConnectorError::InvalidConnectorName)
                 .attach_printable(format!("invalid connector name: {connector_name}")))
             .change_context(errors::ApiErrorResponse::InternalServerError),
