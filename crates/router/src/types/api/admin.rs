--- conflicted
+++ resolved
@@ -8,19 +8,10 @@
     MerchantId, PaymentMethodsEnabled, ToggleAllKVRequest, ToggleAllKVResponse, ToggleKVRequest,
     ToggleKVResponse, WebhookDetails,
 };
-<<<<<<< HEAD
-#[cfg(any(feature = "v1", feature = "v2"))]
-use common_utils::ext_traits::Encode;
-use common_utils::ext_traits::ValueExt;
-#[cfg(any(feature = "v1", feature = "v2"))]
-use error_stack::ResultExt;
-use masking::{ExposeInterface, Secret};
-=======
 use common_utils::ext_traits::{AsyncExt, Encode, ValueExt};
 use error_stack::{report, ResultExt};
 use hyperswitch_domain_models::{merchant_key_store::MerchantKeyStore, type_encryption::decrypt};
 use masking::{ExposeInterface, PeekInterface, Secret};
->>>>>>> edb581e8
 
 use crate::{
     core::{errors, payment_methods::cards::create_encrypted_data},
@@ -158,13 +149,7 @@
     })
 }
 
-<<<<<<< HEAD
 #[cfg(any(feature = "v1", feature = "v2"))]
-impl ForeignTryFrom<(domain::MerchantAccount, BusinessProfileCreate)>
-    for storage::business_profile::BusinessProfileNew
-{
-    type Error = error_stack::Report<errors::ApiErrorResponse>;
-=======
 pub async fn create_business_profile(
     merchant_account: domain::MerchantAccount,
     request: BusinessProfileCreate,
@@ -175,7 +160,6 @@
 > {
     // Generate a unique profile id
     let profile_id = common_utils::generate_id_with_default_len("pro");
->>>>>>> edb581e8
 
     let current_time = common_utils::date_time::now();
 
