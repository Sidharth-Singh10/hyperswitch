use std::sync::Arc;

use api_models::{
    payment_methods::SurchargeDetailsResponse,
    payments, routing,
    surcharge_decision_configs::{self, SurchargeDecisionConfigs, SurchargeDecisionManagerRecord},
};
use common_utils::{ext_traits::StringExt, static_cache::StaticCache, types as common_utils_types};
use error_stack::{self, ResultExt};
use euclid::{
    backend,
    backend::{inputs as dsl_inputs, EuclidBackend},
};
use router_env::{instrument, tracing};

use crate::{
    core::{
        errors::ConditionalConfigError as ConfigError,
        payments::{
            conditional_configs::ConditionalConfigResult, routing::make_dsl_input_for_surcharge,
            types, PaymentData,
        },
    },
    db::StorageInterface,
    types::{
        storage::{self, payment_attempt::PaymentAttemptExt},
        transformers::ForeignTryFrom,
    },
<<<<<<< HEAD
    utils::OptionExt,
    AppState,
=======
    SessionState,
>>>>>>> f39c4206
};

static CONF_CACHE: StaticCache<VirInterpreterBackendCacheWrapper> = StaticCache::new();

struct VirInterpreterBackendCacheWrapper {
    cached_algorithm: backend::VirInterpreterBackend<SurchargeDecisionConfigs>,
    merchant_surcharge_configs: surcharge_decision_configs::MerchantSurchargeConfigs,
}

impl TryFrom<SurchargeDecisionManagerRecord> for VirInterpreterBackendCacheWrapper {
    type Error = error_stack::Report<ConfigError>;

    fn try_from(value: SurchargeDecisionManagerRecord) -> Result<Self, Self::Error> {
        let cached_algorithm = backend::VirInterpreterBackend::with_program(value.algorithm)
            .change_context(ConfigError::DslBackendInitError)
            .attach_printable("Error initializing DSL interpreter backend")?;
        let merchant_surcharge_configs = value.merchant_surcharge_configs;
        Ok(Self {
            cached_algorithm,
            merchant_surcharge_configs,
        })
    }
}

enum SurchargeSource {
    /// Surcharge will be generated through the surcharge rules
    Generate(Arc<VirInterpreterBackendCacheWrapper>),
    /// Surcharge is predefined by the merchant through payment create request
    Predetermined(payments::RequestSurchargeDetails),
}

impl SurchargeSource {
    pub fn generate_surcharge_details_and_populate_surcharge_metadata(
        &self,
        backend_input: &backend::BackendInput,
        payment_attempt: &storage::PaymentAttempt,
        surcharge_metadata_and_key: (&mut types::SurchargeMetadata, types::SurchargeKey),
    ) -> ConditionalConfigResult<Option<types::SurchargeDetails>> {
        match self {
            Self::Generate(interpreter) => {
                let surcharge_output = execute_dsl_and_get_conditional_config(
                    backend_input.clone(),
                    &interpreter.cached_algorithm,
                )?;
                Ok(surcharge_output
                    .surcharge_details
                    .map(|surcharge_details| {
                        get_surcharge_details_from_surcharge_output(
                            surcharge_details,
                            payment_attempt,
                        )
                    })
                    .transpose()?
                    .map(|surcharge_details| {
                        let (surcharge_metadata, surcharge_key) = surcharge_metadata_and_key;
                        surcharge_metadata
                            .insert_surcharge_details(surcharge_key, surcharge_details.clone());
                        surcharge_details
                    }))
            }
            Self::Predetermined(request_surcharge_details) => Ok(Some(
                types::SurchargeDetails::from((request_surcharge_details, payment_attempt)),
            )),
        }
    }
}

pub async fn perform_surcharge_decision_management_for_payment_method_list(
    state: &SessionState,
    algorithm_ref: routing::RoutingAlgorithmRef,
    payment_attempt: &storage::PaymentAttempt,
    payment_intent: &storage::PaymentIntent,
    billing_address: Option<payments::Address>,
    response_payment_method_types: &mut [api_models::payment_methods::ResponsePaymentMethodsEnabled],
) -> ConditionalConfigResult<(
    types::SurchargeMetadata,
    surcharge_decision_configs::MerchantSurchargeConfigs,
)> {
    let mut surcharge_metadata = types::SurchargeMetadata::new(payment_attempt.attempt_id.clone());

    let (surcharge_source, merchant_surcharge_configs) = match (
        payment_attempt.get_surcharge_details(),
        algorithm_ref.surcharge_config_algo_id,
    ) {
        (Some(request_surcharge_details), _) => (
            SurchargeSource::Predetermined(request_surcharge_details),
            surcharge_decision_configs::MerchantSurchargeConfigs::default(),
        ),
        (None, Some(algorithm_id)) => {
            let key = ensure_algorithm_cached(
                &*state.store,
                &payment_attempt.merchant_id,
                algorithm_ref.timestamp,
                algorithm_id.as_str(),
            )
            .await?;
            let cached_algo = CONF_CACHE
                .retrieve(&key)
                .change_context(ConfigError::CacheMiss)
                .attach_printable(
                    "Unable to retrieve cached routing algorithm even after refresh",
                )?;
            let merchant_surcharge_config = cached_algo.merchant_surcharge_configs.clone();
            (
                SurchargeSource::Generate(cached_algo),
                merchant_surcharge_config,
            )
        }
        (None, None) => {
            return Ok((
                surcharge_metadata,
                surcharge_decision_configs::MerchantSurchargeConfigs::default(),
            ))
        }
    };

    let mut backend_input =
        make_dsl_input_for_surcharge(payment_attempt, payment_intent, billing_address)
            .change_context(ConfigError::InputConstructionError)?;

    for payment_methods_enabled in response_payment_method_types.iter_mut() {
        for payment_method_type_response in
            &mut payment_methods_enabled.payment_method_types.iter_mut()
        {
            let payment_method_type = payment_method_type_response.payment_method_type;
            backend_input.payment_method.payment_method_type = Some(payment_method_type);
            backend_input.payment_method.payment_method =
                Some(payment_methods_enabled.payment_method);

            if let Some(card_network_list) = &mut payment_method_type_response.card_networks {
                for card_network_type in card_network_list.iter_mut() {
                    backend_input.payment_method.card_network =
                        Some(card_network_type.card_network.clone());
                    let surcharge_details = surcharge_source
                        .generate_surcharge_details_and_populate_surcharge_metadata(
                            &backend_input,
                            payment_attempt,
                            (
                                &mut surcharge_metadata,
                                types::SurchargeKey::PaymentMethodData(
                                    payment_methods_enabled.payment_method,
                                    payment_method_type_response.payment_method_type,
                                    Some(card_network_type.card_network.clone()),
                                ),
                            ),
                        )?;
                    card_network_type.surcharge_details = surcharge_details
                        .map(|surcharge_details| {
                            SurchargeDetailsResponse::foreign_try_from((
                                &surcharge_details,
                                payment_attempt,
                            ))
                            .change_context(ConfigError::DslExecutionError)
                            .attach_printable("Error while constructing Surcharge response type")
                        })
                        .transpose()?;
                }
            } else {
                let surcharge_details = surcharge_source
                    .generate_surcharge_details_and_populate_surcharge_metadata(
                        &backend_input,
                        payment_attempt,
                        (
                            &mut surcharge_metadata,
                            types::SurchargeKey::PaymentMethodData(
                                payment_methods_enabled.payment_method,
                                payment_method_type_response.payment_method_type,
                                None,
                            ),
                        ),
                    )?;
                payment_method_type_response.surcharge_details = surcharge_details
                    .map(|surcharge_details| {
                        SurchargeDetailsResponse::foreign_try_from((
                            &surcharge_details,
                            payment_attempt,
                        ))
                        .change_context(ConfigError::DslExecutionError)
                        .attach_printable("Error while constructing Surcharge response type")
                    })
                    .transpose()?;
            }
        }
    }
    Ok((surcharge_metadata, merchant_surcharge_configs))
}

pub async fn perform_surcharge_decision_management_for_session_flow<O>(
    state: &SessionState,
    algorithm_ref: routing::RoutingAlgorithmRef,
    payment_data: &mut PaymentData<O>,
    payment_method_type_list: &Vec<common_enums::PaymentMethodType>,
) -> ConditionalConfigResult<types::SurchargeMetadata>
where
    O: Send + Clone,
{
    let mut surcharge_metadata =
        types::SurchargeMetadata::new(payment_data.payment_attempt.attempt_id.clone());
    let surcharge_source = match (
        payment_data.payment_attempt.get_surcharge_details(),
        algorithm_ref.surcharge_config_algo_id,
    ) {
        (Some(request_surcharge_details), _) => {
            SurchargeSource::Predetermined(request_surcharge_details)
        }
        (None, Some(algorithm_id)) => {
            let key = ensure_algorithm_cached(
                &*state.store,
                &payment_data.payment_attempt.merchant_id,
                algorithm_ref.timestamp,
                algorithm_id.as_str(),
            )
            .await?;
            let cached_algo = CONF_CACHE
                .retrieve(&key)
                .change_context(ConfigError::CacheMiss)
                .attach_printable(
                    "Unable to retrieve cached routing algorithm even after refresh",
                )?;
            SurchargeSource::Generate(cached_algo)
        }
        (None, None) => return Ok(surcharge_metadata),
    };
    let mut backend_input = make_dsl_input_for_surcharge(
        &payment_data.payment_attempt,
        &payment_data.payment_intent,
        payment_data.address.get_payment_method_billing().cloned(),
    )
    .change_context(ConfigError::InputConstructionError)?;
    for payment_method_type in payment_method_type_list {
        backend_input.payment_method.payment_method_type = Some(*payment_method_type);
        // in case of session flow, payment_method will always be wallet
        backend_input.payment_method.payment_method = Some(payment_method_type.to_owned().into());
        surcharge_source.generate_surcharge_details_and_populate_surcharge_metadata(
            &backend_input,
            &payment_data.payment_attempt,
            (
                &mut surcharge_metadata,
                types::SurchargeKey::PaymentMethodData(
                    payment_method_type.to_owned().into(),
                    *payment_method_type,
                    None,
                ),
            ),
        )?;
    }
    Ok(surcharge_metadata)
}
pub async fn perform_surcharge_decision_management_for_saved_cards(
    state: &SessionState,
    algorithm_ref: routing::RoutingAlgorithmRef,
    payment_attempt: &storage::PaymentAttempt,
    payment_intent: &storage::PaymentIntent,
    customer_payment_method_list: &mut [api_models::payment_methods::CustomerPaymentMethod],
) -> ConditionalConfigResult<types::SurchargeMetadata> {
    let mut surcharge_metadata = types::SurchargeMetadata::new(payment_attempt.attempt_id.clone());
    let surcharge_source = match (
        payment_attempt.get_surcharge_details(),
        algorithm_ref.surcharge_config_algo_id,
    ) {
        (Some(request_surcharge_details), _) => {
            SurchargeSource::Predetermined(request_surcharge_details)
        }
        (None, Some(algorithm_id)) => {
            let key = ensure_algorithm_cached(
                &*state.store,
                &payment_attempt.merchant_id,
                algorithm_ref.timestamp,
                algorithm_id.as_str(),
            )
            .await?;
            let cached_algo = CONF_CACHE
                .retrieve(&key)
                .change_context(ConfigError::CacheMiss)
                .attach_printable(
                    "Unable to retrieve cached routing algorithm even after refresh",
                )?;
            SurchargeSource::Generate(cached_algo)
        }
        (None, None) => return Ok(surcharge_metadata),
    };
    let mut backend_input = make_dsl_input_for_surcharge(payment_attempt, payment_intent, None)
        .change_context(ConfigError::InputConstructionError)?;

    for customer_payment_method in customer_payment_method_list.iter_mut() {
        let payment_token = customer_payment_method
            .payment_token
            .clone()
            .get_required_value("payment_token")
            .change_context(ConfigError::InputConstructionError)?;

        backend_input.payment_method.payment_method = Some(customer_payment_method.payment_method);
        backend_input.payment_method.payment_method_type =
            customer_payment_method.payment_method_type;
        backend_input.payment_method.card_network = customer_payment_method
            .card
            .as_ref()
            .and_then(|card| card.scheme.as_ref())
            .map(|scheme| {
                scheme
                    .clone()
                    .parse_enum("CardNetwork")
                    .change_context(ConfigError::DslExecutionError)
            })
            .transpose()?;
        let surcharge_details = surcharge_source
            .generate_surcharge_details_and_populate_surcharge_metadata(
                &backend_input,
                payment_attempt,
                (
                    &mut surcharge_metadata,
                    types::SurchargeKey::Token(payment_token),
                ),
            )?;
        customer_payment_method.surcharge_details = surcharge_details
            .map(|surcharge_details| {
                SurchargeDetailsResponse::foreign_try_from((&surcharge_details, payment_attempt))
                    .change_context(ConfigError::DslParsingError)
            })
            .transpose()?;
    }
    Ok(surcharge_metadata)
}

fn get_surcharge_details_from_surcharge_output(
    surcharge_details: surcharge_decision_configs::SurchargeDetailsOutput,
    payment_attempt: &storage::PaymentAttempt,
) -> ConditionalConfigResult<types::SurchargeDetails> {
    let surcharge_amount = match surcharge_details.surcharge.clone() {
        surcharge_decision_configs::SurchargeOutput::Fixed { amount } => amount,
        surcharge_decision_configs::SurchargeOutput::Rate(percentage) => percentage
            .apply_and_ceil_result(payment_attempt.amount)
            .change_context(ConfigError::DslExecutionError)
            .attach_printable("Failed to Calculate surcharge amount by applying percentage")?,
    };
    let tax_on_surcharge_amount = surcharge_details
        .tax_on_surcharge
        .clone()
        .map(|tax_on_surcharge| {
            tax_on_surcharge
                .apply_and_ceil_result(surcharge_amount)
                .change_context(ConfigError::DslExecutionError)
                .attach_printable("Failed to Calculate tax amount")
        })
        .transpose()?
        .unwrap_or_default();
    Ok(types::SurchargeDetails {
        original_amount: payment_attempt.amount,
        surcharge: match surcharge_details.surcharge {
            surcharge_decision_configs::SurchargeOutput::Fixed { amount } => {
                common_utils_types::Surcharge::Fixed(amount)
            }
            surcharge_decision_configs::SurchargeOutput::Rate(percentage) => {
                common_utils_types::Surcharge::Rate(percentage)
            }
        },
        tax_on_surcharge: surcharge_details.tax_on_surcharge,
        surcharge_amount,
        tax_on_surcharge_amount,
        final_amount: payment_attempt.amount + surcharge_amount + tax_on_surcharge_amount,
    })
}

#[instrument(skip_all)]
pub async fn ensure_algorithm_cached(
    store: &dyn StorageInterface,
    merchant_id: &str,
    timestamp: i64,
    algorithm_id: &str,
) -> ConditionalConfigResult<String> {
    let key = format!("surcharge_dsl_{merchant_id}");
    let present = CONF_CACHE
        .present(&key)
        .change_context(ConfigError::DslCachePoisoned)
        .attach_printable("Error checking presence of DSL")?;
    let expired = CONF_CACHE
        .expired(&key, timestamp)
        .change_context(ConfigError::DslCachePoisoned)
        .attach_printable("Error checking presence of DSL")?;

    if !present || expired {
        refresh_surcharge_algorithm_cache(store, key.clone(), algorithm_id, timestamp).await?
    }
    Ok(key)
}

#[instrument(skip_all)]
pub async fn refresh_surcharge_algorithm_cache(
    store: &dyn StorageInterface,
    key: String,
    algorithm_id: &str,
    timestamp: i64,
) -> ConditionalConfigResult<()> {
    let config = store
        .find_config_by_key(algorithm_id)
        .await
        .change_context(ConfigError::DslMissingInDb)
        .attach_printable("Error parsing DSL from config")?;
    let record: SurchargeDecisionManagerRecord = config
        .config
        .parse_struct("Program")
        .change_context(ConfigError::DslParsingError)
        .attach_printable("Error parsing routing algorithm from configs")?;
    let value_to_cache = VirInterpreterBackendCacheWrapper::try_from(record)?;
    CONF_CACHE
        .save(key, value_to_cache, timestamp)
        .change_context(ConfigError::DslCachePoisoned)
        .attach_printable("Error saving DSL to cache")?;
    Ok(())
}

pub fn execute_dsl_and_get_conditional_config(
    backend_input: dsl_inputs::BackendInput,
    interpreter: &backend::VirInterpreterBackend<SurchargeDecisionConfigs>,
) -> ConditionalConfigResult<SurchargeDecisionConfigs> {
    let routing_output = interpreter
        .execute(backend_input)
        .map(|out| out.connector_selection)
        .change_context(ConfigError::DslExecutionError)?;
    Ok(routing_output)
}<|MERGE_RESOLUTION|>--- conflicted
+++ resolved
@@ -5,7 +5,11 @@
     payments, routing,
     surcharge_decision_configs::{self, SurchargeDecisionConfigs, SurchargeDecisionManagerRecord},
 };
-use common_utils::{ext_traits::StringExt, static_cache::StaticCache, types as common_utils_types};
+use common_utils::{
+    ext_traits::{OptionExt, StringExt},
+    static_cache::StaticCache,
+    types as common_utils_types,
+};
 use error_stack::{self, ResultExt};
 use euclid::{
     backend,
@@ -26,12 +30,7 @@
         storage::{self, payment_attempt::PaymentAttemptExt},
         transformers::ForeignTryFrom,
     },
-<<<<<<< HEAD
-    utils::OptionExt,
-    AppState,
-=======
     SessionState,
->>>>>>> f39c4206
 };
 
 static CONF_CACHE: StaticCache<VirInterpreterBackendCacheWrapper> = StaticCache::new();
