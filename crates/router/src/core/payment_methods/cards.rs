use std::{
    collections::{HashMap, HashSet},
    fmt::Debug,
    str::FromStr,
};

use api_models::{
    admin::PaymentMethodsEnabled,
    enums as api_enums,
    payment_methods::{
        BankAccountTokenData, Card, CardDetailUpdate, CardDetailsPaymentMethod, CardNetworkTypes,
        CountryCodeWithName, CustomerDefaultPaymentMethodResponse, ListCountriesCurrenciesRequest,
        ListCountriesCurrenciesResponse, MaskedBankDetails, PaymentExperienceTypes,
        PaymentMethodsData, RequestPaymentMethodTypes, RequiredFieldInfo,
        ResponsePaymentMethodIntermediate, ResponsePaymentMethodTypes,
        ResponsePaymentMethodsEnabled,
    },
    payments::BankCodeResponse,
    pm_auth::PaymentMethodAuthConfig,
    surcharge_decision_configs as api_surcharge_decision_configs,
};
use common_enums::enums::MerchantStorageScheme;
use common_utils::{
    consts,
    crypto::Encryptable,
    encryption::Encryption,
    ext_traits::{AsyncExt, Encode, StringExt, ValueExt},
    generate_id, id_type,
    types::{
        keymanager::{Identifier, KeyManagerState},
        MinorUnit,
    },
};
use diesel_models::{business_profile::BusinessProfile, payment_method};
use domain::CustomerUpdate;
use error_stack::{report, ResultExt};
use euclid::{
    dssa::graph::{AnalysisContext, CgraphExt},
    frontend::dir,
};
use hyperswitch_constraint_graph as cgraph;
use kgraph_utils::transformers::IntoDirValue;
use masking::Secret;
use router_env::{instrument, metrics::add_attributes, tracing};
use strum::IntoEnumIterator;

use super::surcharge_decision_configs::{
    perform_surcharge_decision_management_for_payment_method_list,
    perform_surcharge_decision_management_for_saved_cards,
};
#[cfg(all(feature = "v2", feature = "payment_methods_v2"))]
use crate::core::payment_methods as pm_core;
#[cfg(all(
    any(feature = "v2", feature = "v1"),
    not(feature = "payment_methods_v2")
))]
use crate::routes::app::SessionStateInfo;
#[cfg(feature = "payouts")]
use crate::types::domain::types::AsyncLift;
use crate::{
    configs::settings,
    core::{
        errors::{self, StorageErrorExt},
        payment_methods::{
            add_payment_method_status_update_task, transformers as payment_methods,
            utils::{get_merchant_pm_filter_graph, make_pm_graph, refresh_pm_filters_cache},
            vault,
        },
        payments::{
            helpers,
            routing::{self, SessionFlowRoutingInput},
        },
        utils as core_utils,
    },
    db, logger,
    pii::prelude::*,
    routes::{self, metrics, payment_methods::ParentPaymentMethodToken},
    services,
    types::{
        api::{self, routing as routing_types, PaymentMethodCreateExt},
        domain::{self, types::decrypt_optional},
        storage::{self, enums, PaymentMethodListContext, PaymentTokenData},
        transformers::{ForeignFrom, ForeignTryFrom},
    },
    utils::{self, ConnectorResponseExt, OptionExt},
};

#[instrument(skip_all)]
#[allow(clippy::too_many_arguments)]
pub async fn create_payment_method(
    state: &routes::SessionState,
    req: &api::PaymentMethodCreate,
    customer_id: &id_type::CustomerId,
    payment_method_id: &str,
    locker_id: Option<String>,
    merchant_id: &id_type::MerchantId,
    pm_metadata: Option<serde_json::Value>,
    customer_acceptance: Option<serde_json::Value>,
    payment_method_data: Option<Encryption>,
    key_store: &domain::MerchantKeyStore,
    connector_mandate_details: Option<serde_json::Value>,
    status: Option<enums::PaymentMethodStatus>,
    network_transaction_id: Option<String>,
    storage_scheme: MerchantStorageScheme,
    payment_method_billing_address: Option<Encryption>,
    card_scheme: Option<String>,
) -> errors::CustomResult<storage::PaymentMethod, errors::ApiErrorResponse> {
    let db = &*state.store;
    let customer = db
        .find_customer_by_customer_id_merchant_id(
            &state.into(),
            customer_id,
            merchant_id,
            key_store,
            storage_scheme,
        )
        .await
        .to_not_found_response(errors::ApiErrorResponse::CustomerNotFound)?;

    let client_secret = generate_id(
        consts::ID_LENGTH,
        format!("{payment_method_id}_secret").as_str(),
    );

    let current_time = common_utils::date_time::now();

    let response = db
        .insert_payment_method(
            storage::PaymentMethodNew {
                customer_id: customer_id.to_owned(),
                merchant_id: merchant_id.to_owned(),
                payment_method_id: payment_method_id.to_string(),
                locker_id,
                payment_method: req.payment_method,
                payment_method_type: req.payment_method_type,
                payment_method_issuer: req.payment_method_issuer.clone(),
                scheme: req.card_network.clone().or(card_scheme),
                metadata: pm_metadata.map(Secret::new),
                payment_method_data,
                connector_mandate_details,
                customer_acceptance: customer_acceptance.map(Secret::new),
                client_secret: Some(client_secret),
                status: status.unwrap_or(enums::PaymentMethodStatus::Active),
                network_transaction_id: network_transaction_id.to_owned(),
                payment_method_issuer_code: None,
                accepted_currency: None,
                token: None,
                cardholder_name: None,
                issuer_name: None,
                issuer_country: None,
                payer_country: None,
                is_stored: None,
                swift_code: None,
                direct_debit_token: None,
                created_at: current_time,
                last_modified: current_time,
                last_used_at: current_time,
                payment_method_billing_address,
                updated_by: None,
            },
            storage_scheme,
        )
        .await
        .change_context(errors::ApiErrorResponse::InternalServerError)
        .attach_printable("Failed to add payment method in db")?;

    if customer.default_payment_method_id.is_none() && req.payment_method.is_some() {
        let _ = set_default_payment_method(
            state,
            merchant_id,
            key_store.clone(),
            customer_id,
            payment_method_id.to_owned(),
            storage_scheme,
        )
        .await
        .map_err(|error| logger::error!(?error, "Failed to set the payment method as default"));
    }
    Ok(response)
}

pub fn store_default_payment_method(
    req: &api::PaymentMethodCreate,
    customer_id: &id_type::CustomerId,
    merchant_id: &id_type::MerchantId,
) -> (
    api::PaymentMethodResponse,
    Option<payment_methods::DataDuplicationCheck>,
) {
    let pm_id = generate_id(consts::ID_LENGTH, "pm");
    let payment_method_response = api::PaymentMethodResponse {
        merchant_id: merchant_id.to_owned(),
        customer_id: Some(customer_id.to_owned()),
        payment_method_id: pm_id,
        payment_method: req.payment_method,
        payment_method_type: req.payment_method_type,
        metadata: req.metadata.clone(),
        created: Some(common_utils::date_time::now()),
        recurring_enabled: false,           //[#219]
        installment_payment_enabled: false, //[#219]
        payment_experience: Some(vec![api_models::enums::PaymentExperience::RedirectToUrl]),
        last_used_at: Some(common_utils::date_time::now()),
        client_secret: None,
        #[cfg(all(
            feature = "payouts",
            any(feature = "v2", feature = "v1"),
            not(feature = "payment_methods_v2")
        ))]
        bank_transfer: None,
        #[cfg(all(
            any(feature = "v2", feature = "v1"),
            not(feature = "payment_methods_v2")
        ))]
        card: None,
        #[cfg(all(feature = "v2", feature = "payment_methods_v2"))]
        payment_method_data: None,
    };

    (payment_method_response, None)
}
#[instrument(skip_all)]
pub async fn get_or_insert_payment_method(
    state: &routes::SessionState,
    req: api::PaymentMethodCreate,
    resp: &mut api::PaymentMethodResponse,
    merchant_account: &domain::MerchantAccount,
    customer_id: &id_type::CustomerId,
    key_store: &domain::MerchantKeyStore,
) -> errors::RouterResult<diesel_models::PaymentMethod> {
    let mut payment_method_id = resp.payment_method_id.clone();
    let mut locker_id = None;
    let db = &*state.store;
    let payment_method = {
        let existing_pm_by_pmid = db
            .find_payment_method(&payment_method_id, merchant_account.storage_scheme)
            .await;

        if let Err(err) = existing_pm_by_pmid {
            if err.current_context().is_db_not_found() {
                locker_id = Some(payment_method_id.clone());
                let existing_pm_by_locker_id = db
                    .find_payment_method_by_locker_id(
                        &payment_method_id,
                        merchant_account.storage_scheme,
                    )
                    .await;

                match &existing_pm_by_locker_id {
                    Ok(pm) => payment_method_id.clone_from(&pm.payment_method_id),
                    Err(_) => payment_method_id = generate_id(consts::ID_LENGTH, "pm"),
                };
                existing_pm_by_locker_id
            } else {
                Err(err)
            }
        } else {
            existing_pm_by_pmid
        }
    };
    payment_method_id.clone_into(&mut resp.payment_method_id);

    match payment_method {
        Ok(pm) => Ok(pm),
        Err(err) => {
            if err.current_context().is_db_not_found() {
                insert_payment_method(
                    state,
                    resp,
                    &req,
                    key_store,
                    merchant_account.get_id(),
                    customer_id,
                    resp.metadata.clone().map(|val| val.expose()),
                    None,
                    locker_id,
                    None,
                    req.network_transaction_id.clone(),
                    merchant_account.storage_scheme,
                    None,
                )
                .await
            } else {
                Err(err)
                    .change_context(errors::ApiErrorResponse::InternalServerError)
                    .attach_printable("Error while finding payment method")
            }
        }
    }
}

pub async fn migrate_payment_method(
    state: routes::SessionState,
    req: api::PaymentMethodMigrate,
    merchant_id: &id_type::MerchantId,
    merchant_account: &domain::MerchantAccount,
    key_store: &domain::MerchantKeyStore,
) -> errors::RouterResponse<api::PaymentMethodResponse> {
    let mut req = req;
    let card_details = req.card.as_ref().get_required_value("card")?;

    let card_number_validation_result =
        cards::CardNumber::from_str(card_details.card_number.peek());

    let card_bin_details =
        populate_bin_details_for_masked_card(card_details, &*state.store).await?;

    req.card = Some(api_models::payment_methods::MigrateCardDetail {
        card_issuing_country: card_bin_details.issuer_country.clone(),
        card_network: card_bin_details.card_network.clone(),
        card_issuer: card_bin_details.card_issuer.clone(),
        card_type: card_bin_details.card_type.clone(),
        ..card_details.clone()
    });

    if let Some(connector_mandate_details) = &req.connector_mandate_details {
        helpers::validate_merchant_connector_ids_in_connector_mandate_details(
            &state,
            key_store,
            connector_mandate_details,
            merchant_id,
            card_bin_details.card_network.clone(),
        )
        .await?;
    };

    match card_number_validation_result {
        Ok(card_number) => {
            let payment_method_create_request =
                api::PaymentMethodCreate::get_payment_method_create_from_payment_method_migrate(
                    card_number,
                    &req,
                );
            get_client_secret_or_add_payment_method(
                &state,
                payment_method_create_request,
                merchant_account,
                key_store,
            )
            .await
        }
        Err(card_validation_error) => {
            logger::debug!("Card number to be migrated is invalid, skip saving in locker {card_validation_error}");
            skip_locker_call_and_migrate_payment_method(
                state,
                &req,
                merchant_id.to_owned(),
                key_store,
                merchant_account,
                card_bin_details.clone(),
            )
            .await
        }
    }
}

pub async fn populate_bin_details_for_masked_card(
    card_details: &api_models::payment_methods::MigrateCardDetail,
    db: &dyn db::StorageInterface,
) -> errors::CustomResult<api::CardDetailFromLocker, errors::ApiErrorResponse> {
    helpers::validate_card_expiry(&card_details.card_exp_month, &card_details.card_exp_year)?;
    let card_number = card_details.card_number.clone();

    let (card_isin, _last4_digits) = get_card_bin_and_last4_digits_for_masked_card(
        card_number.peek(),
    )
    .change_context(errors::ApiErrorResponse::InvalidRequestData {
        message: "Invalid card number".to_string(),
    })?;

    let card_bin_details = if card_details.card_issuer.is_some()
        && card_details.card_network.is_some()
        && card_details.card_type.is_some()
        && card_details.card_issuing_country.is_some()
    {
        api_models::payment_methods::CardDetailFromLocker::foreign_try_from((card_details, None))?
    } else {
        let card_info = db
            .get_card_info(&card_isin)
            .await
            .map_err(|error| services::logger::error!(card_info_error=?error))
            .ok()
            .flatten();

        api_models::payment_methods::CardDetailFromLocker::foreign_try_from((
            card_details,
            card_info,
        ))?
    };
    Ok(card_bin_details)
}

impl
    ForeignTryFrom<(
        &api_models::payment_methods::MigrateCardDetail,
        Option<diesel_models::CardInfo>,
    )> for api_models::payment_methods::CardDetailFromLocker
{
    type Error = error_stack::Report<errors::ApiErrorResponse>;
    fn foreign_try_from(
        (card_details, card_info): (
            &api_models::payment_methods::MigrateCardDetail,
            Option<diesel_models::CardInfo>,
        ),
    ) -> Result<Self, Self::Error> {
        let (card_isin, last4_digits) =
            get_card_bin_and_last4_digits_for_masked_card(card_details.card_number.peek())
                .change_context(errors::ApiErrorResponse::InvalidRequestData {
                    message: "Invalid card number".to_string(),
                })?;
        if let Some(card_bin_info) = card_info {
            Ok(Self {
                scheme: card_details
                    .card_network
                    .clone()
                    .or(card_bin_info.card_network.clone())
                    .map(|card_network| card_network.to_string()),
                last4_digits: Some(last4_digits.clone()),
                issuer_country: card_details
                    .card_issuing_country
                    .clone()
                    .or(card_bin_info.card_issuing_country),
                card_number: None,
                expiry_month: Some(card_details.card_exp_month.clone()),
                expiry_year: Some(card_details.card_exp_year.clone()),
                card_token: None,
                card_fingerprint: None,
                card_holder_name: card_details.card_holder_name.clone(),
                nick_name: card_details.nick_name.clone(),
                card_isin: Some(card_isin.clone()),
                card_issuer: card_details
                    .card_issuer
                    .clone()
                    .or(card_bin_info.card_issuer),
                card_network: card_details
                    .card_network
                    .clone()
                    .or(card_bin_info.card_network),
                card_type: card_details.card_type.clone().or(card_bin_info.card_type),
                saved_to_locker: false,
            })
        } else {
            Ok(Self {
                scheme: card_details
                    .card_network
                    .clone()
                    .map(|card_network| card_network.to_string()),
                last4_digits: Some(last4_digits.clone()),
                issuer_country: card_details.card_issuing_country.clone(),
                card_number: None,
                expiry_month: Some(card_details.card_exp_month.clone()),
                expiry_year: Some(card_details.card_exp_year.clone()),
                card_token: None,
                card_fingerprint: None,
                card_holder_name: card_details.card_holder_name.clone(),
                nick_name: card_details.nick_name.clone(),
                card_isin: Some(card_isin.clone()),
                card_issuer: card_details.card_issuer.clone(),
                card_network: card_details.card_network.clone(),
                card_type: card_details.card_type.clone(),
                saved_to_locker: false,
            })
        }
    }
}

pub async fn skip_locker_call_and_migrate_payment_method(
    state: routes::SessionState,
    req: &api::PaymentMethodMigrate,
    merchant_id: id_type::MerchantId,
    key_store: &domain::MerchantKeyStore,
    merchant_account: &domain::MerchantAccount,
    card: api_models::payment_methods::CardDetailFromLocker,
) -> errors::RouterResponse<api::PaymentMethodResponse> {
    let db = &*state.store;
    let customer_id = req.customer_id.clone().get_required_value("customer_id")?;

    // In this case, since we do not have valid card details, recurring payments can only be done through connector mandate details.
    let connector_mandate_details_req = req
        .connector_mandate_details
        .clone()
        .get_required_value("connector mandate details")?;

    let connector_mandate_details = serde_json::to_value(&connector_mandate_details_req)
        .change_context(errors::ApiErrorResponse::InternalServerError)
        .attach_printable("Failed to parse connector mandate details")?;

    let payment_method_billing_address: Option<Encryptable<Secret<serde_json::Value>>> = req
        .billing
        .clone()
        .async_map(|billing| create_encrypted_data(&state, key_store, billing))
        .await
        .transpose()
        .change_context(errors::ApiErrorResponse::InternalServerError)
        .attach_printable("Unable to encrypt Payment method billing address")?;

    let customer = db
        .find_customer_by_customer_id_merchant_id(
            &(&state).into(),
            &customer_id,
            &merchant_id,
            key_store,
            merchant_account.storage_scheme,
        )
        .await
        .to_not_found_response(errors::ApiErrorResponse::CustomerNotFound)?;

    let payment_method_card_details =
        PaymentMethodsData::Card(CardDetailsPaymentMethod::from(card.clone()));

    let payment_method_data_encrypted: Option<Encryptable<Secret<serde_json::Value>>> = Some(
        create_encrypted_data(&state, key_store, payment_method_card_details)
            .await
            .change_context(errors::ApiErrorResponse::InternalServerError)
            .attach_printable("Unable to encrypt Payment method card details")?,
    );

    let payment_method_metadata: Option<serde_json::Value> =
        req.metadata.as_ref().map(|data| data.peek()).cloned();

    let payment_method_id = generate_id(consts::ID_LENGTH, "pm");

    let current_time = common_utils::date_time::now();

    let response = db
        .insert_payment_method(
            storage::PaymentMethodNew {
                customer_id: customer_id.to_owned(),
                merchant_id: merchant_id.to_owned(),
                payment_method_id: payment_method_id.to_string(),
                locker_id: None,
                payment_method: req.payment_method,
                payment_method_type: req.payment_method_type,
                payment_method_issuer: req.payment_method_issuer.clone(),
                scheme: req.card_network.clone().or(card.scheme.clone()),
                metadata: payment_method_metadata.map(Secret::new),
                payment_method_data: payment_method_data_encrypted.map(Into::into),
                connector_mandate_details: Some(connector_mandate_details),
                customer_acceptance: None,
                client_secret: None,
                status: enums::PaymentMethodStatus::Active,
                network_transaction_id: None,
                payment_method_issuer_code: None,
                accepted_currency: None,
                token: None,
                cardholder_name: None,
                issuer_name: None,
                issuer_country: None,
                payer_country: None,
                is_stored: None,
                swift_code: None,
                direct_debit_token: None,
                created_at: current_time,
                last_modified: current_time,
                last_used_at: current_time,
                payment_method_billing_address: payment_method_billing_address.map(Into::into),
                updated_by: None,
            },
            merchant_account.storage_scheme,
        )
        .await
        .change_context(errors::ApiErrorResponse::InternalServerError)
        .attach_printable("Failed to add payment method in db")?;

    logger::debug!("Payment method inserted in db");

    if customer.default_payment_method_id.is_none() && req.payment_method.is_some() {
        let _ = set_default_payment_method(
            &state,
            &merchant_id,
            key_store.clone(),
            &customer_id,
            payment_method_id.to_owned(),
            merchant_account.storage_scheme,
        )
        .await
        .map_err(|error| logger::error!(?error, "Failed to set the payment method as default"));
    }
    Ok(services::api::ApplicationResponse::Json(
        api::PaymentMethodResponse::foreign_from((Some(card), response)),
    ))
}

pub fn get_card_bin_and_last4_digits_for_masked_card(
    masked_card_number: &str,
) -> Result<(String, String), cards::CardNumberValidationErr> {
    let last4_digits = masked_card_number
        .chars()
        .rev()
        .take(4)
        .collect::<String>()
        .chars()
        .rev()
        .collect::<String>();

    let card_isin = masked_card_number.chars().take(6).collect::<String>();

    cards::validate::validate_card_number_chars(&card_isin)
        .and_then(|_| cards::validate::validate_card_number_chars(&last4_digits))?;

    Ok((card_isin, last4_digits))
}

#[instrument(skip_all)]
pub async fn get_client_secret_or_add_payment_method(
    state: &routes::SessionState,
    req: api::PaymentMethodCreate,
    merchant_account: &domain::MerchantAccount,
    key_store: &domain::MerchantKeyStore,
) -> errors::RouterResponse<api::PaymentMethodResponse> {
    let merchant_id = merchant_account.get_id();
    let customer_id = req.customer_id.clone().get_required_value("customer_id")?;

    #[cfg(all(
        not(feature = "payouts"),
        any(feature = "v1", feature = "v2"),
        not(feature = "payment_methods_v2")
    ))]
    let condition = req.card.is_some();
    #[cfg(all(
        feature = "payouts",
        any(feature = "v1", feature = "v2"),
        not(feature = "payment_methods_v2")
    ))]
    let condition = req.card.is_some() || req.bank_transfer.is_some() || req.wallet.is_some();
    #[cfg(all(feature = "v2", feature = "payment_methods_v2"))]
    let condition = req.payment_method_data.is_some();

    let payment_method_billing_address: Option<Encryptable<Secret<serde_json::Value>>> = req
        .billing
        .clone()
        .async_map(|billing| create_encrypted_data(state, &key_store, billing))
        .await
        .transpose()
        .change_context(errors::ApiErrorResponse::InternalServerError)
        .attach_printable("Unable to encrypt Payment method billing address")?;

    let connector_mandate_details = req
        .connector_mandate_details
        .clone()
        .map(serde_json::to_value)
        .transpose()
        .change_context(errors::ApiErrorResponse::InternalServerError)?;

    if condition {
        Box::pin(add_payment_method(
            state,
            req,
            merchant_account,
            key_store,
            #[cfg(all(feature = "v2", feature = "payment_methods_v2"))]
            None,
            #[cfg(all(feature = "v2", feature = "payment_methods_v2"))]
            Box::new(pm_core::PaymentMethodAddServer),
        ))
        .await
    } else {
        let payment_method_id = generate_id(consts::ID_LENGTH, "pm");

        let res = create_payment_method(
            state,
            &req,
            &customer_id,
            payment_method_id.as_str(),
            None,
            merchant_id,
            None,
            None,
            None,
            &key_store,
            connector_mandate_details,
            Some(enums::PaymentMethodStatus::AwaitingData),
            None,
            merchant_account.storage_scheme,
            payment_method_billing_address.map(Into::into),
            None,
        )
        .await?;

        if res.status == enums::PaymentMethodStatus::AwaitingData {
            add_payment_method_status_update_task(
                &*state.store,
                &res,
                enums::PaymentMethodStatus::AwaitingData,
                enums::PaymentMethodStatus::Inactive,
                merchant_id,
            )
            .await
            .change_context(errors::ApiErrorResponse::InternalServerError)
            .attach_printable(
                "Failed to add payment method status update task in process tracker",
            )?;
        }

        Ok(services::api::ApplicationResponse::Json(
            api::PaymentMethodResponse::foreign_from((None, res)),
        ))
    }
}

#[instrument(skip_all)]
pub fn authenticate_pm_client_secret_and_check_expiry(
    req_client_secret: &String,
    payment_method: &diesel_models::PaymentMethod,
) -> errors::CustomResult<bool, errors::ApiErrorResponse> {
    let stored_client_secret = payment_method
        .client_secret
        .clone()
        .get_required_value("client_secret")
        .change_context(errors::ApiErrorResponse::MissingRequiredField {
            field_name: "client_secret",
        })
        .attach_printable("client secret not found in db")?;

    if req_client_secret != &stored_client_secret {
        Err((errors::ApiErrorResponse::ClientSecretInvalid).into())
    } else {
        let current_timestamp = common_utils::date_time::now();
        let session_expiry = payment_method
            .created_at
            .saturating_add(time::Duration::seconds(consts::DEFAULT_SESSION_EXPIRY));

        let expired = current_timestamp > session_expiry;

        Ok(expired)
    }
}

#[cfg(all(feature = "v2", feature = "payment_methods_v2"))]
#[instrument(skip_all)]
pub async fn add_payment_method(
    state: &routes::SessionState,
    req: api::PaymentMethodCreate,
    merchant_account: &domain::MerchantAccount,
    key_store: &domain::MerchantKeyStore,
    pm_id: Option<String>,
    pm_create_flow: Box<dyn pm_core::PaymentMethodAdd<pm_core::PaymentMethodVaultingData>>,
) -> errors::RouterResponse<api::PaymentMethodResponse> {
    let data = pm_core::PaymentMethodVaultingData {
        pm_id,
        payment_method: None,
        customer: None,
        response: None,
        duplication_check: None,
        network_transaction_id: None,
        connector_mandate_details: None,
        payment_method_billing_address: None,
    };

    // 1. Perform Preprocessing
    let preprocessing_response = pm_create_flow
        .perform_preprocessing(&state, &req, merchant_account, key_store, data)
        .await?;

    // 2. Vault the payment method
    let vaulting_response = pm_create_flow
        .vault_payment_method(
            &state,
            &req,
            merchant_account,
            key_store,
            preprocessing_response,
        )
        .await?;

    // 3. Handle duplication
    let final_response = pm_create_flow
        .handle_duplication(&state, &req, merchant_account, key_store, vaulting_response)
        .await?
        .response
        .get_required_value("PaymentMethodResponse")?;

    Ok(services::ApplicationResponse::Json(final_response))
}

#[instrument(skip_all)]
pub async fn add_payment_method_data(
    state: routes::SessionState,
    req: api::PaymentMethodCreate,
    merchant_account: domain::MerchantAccount,
    key_store: domain::MerchantKeyStore,
    pm_id: String,
) -> errors::RouterResponse<api::PaymentMethodResponse> {
    let db = &*state.store;

    let pmd = req
        .payment_method_data
        .clone()
        .get_required_value("payment_method_data")?;
    req.payment_method.get_required_value("payment_method")?;
    let client_secret = req
        .client_secret
        .clone()
        .get_required_value("client_secret")?;
    let payment_method = db
        .find_payment_method(pm_id.as_str(), merchant_account.storage_scheme)
        .await
        .change_context(errors::ApiErrorResponse::PaymentMethodNotFound)
        .attach_printable("Unable to find payment method")?;

    if payment_method.status != enums::PaymentMethodStatus::AwaitingData {
        return Err((errors::ApiErrorResponse::ClientSecretExpired).into());
    }

    let customer_id = payment_method.customer_id.clone();
    let customer = db
        .find_customer_by_customer_id_merchant_id(
            &(&state).into(),
            &customer_id,
            merchant_account.get_id(),
            &key_store,
            merchant_account.storage_scheme,
        )
        .await
        .to_not_found_response(errors::ApiErrorResponse::CustomerNotFound)?;

    let client_secret_expired =
        authenticate_pm_client_secret_and_check_expiry(&client_secret, &payment_method)?;

    if client_secret_expired {
        return Err((errors::ApiErrorResponse::ClientSecretExpired).into());
    };

    let response = match &pmd {
        #[cfg(feature = "payouts")]
        api::PaymentMethodCreateData::BankTransfer(bank) => add_bank_to_locker(
            &state,
            req.clone(),
            &merchant_account,
            &key_store,
            bank,
            &customer_id,
        )
        .await
        .change_context(errors::ApiErrorResponse::InternalServerError)
        .attach_printable("Add PaymentMethod Failed"),
        api::PaymentMethodCreateData::Card(card) => {
            helpers::validate_card_expiry(&card.card_exp_month, &card.card_exp_year)?;
            Box::pin(add_card_to_locker(
                &state,
                req.clone(),
                card,
                &customer_id,
                &merchant_account,
                None,
            ))
            .await
            .change_context(errors::ApiErrorResponse::InternalServerError)
            .attach_printable("Add Card Failed")
        }
        #[cfg(feature = "payouts")]
        _ => Ok(store_default_payment_method(
            &req,
            &customer_id,
            &merchant_account.merchant_id,
        )),
    };

    let resp = match response {
        Ok((mut pm_resp, duplication_check)) => match duplication_check {
            Some(payment_methods::DataDuplicationCheck::Duplicated) => {
                get_pre_existing_pm(
                    &state,
                    &req,
                    &merchant_account,
                    &key_store,
                    &customer_id,
                    &mut pm_resp,
                    payment_method,
                )
                .await?;
                pm_resp
            }
            Some(payment_methods::DataDuplicationCheck::MetaDataChanged) => {
                let existing_pm = get_pre_existing_pm(
                    &state,
                    &req,
                    &merchant_account,
                    &key_store,
                    &customer_id,
                    &mut pm_resp,
                    payment_method,
                )
                .await?;

                let req_card = match &pmd {
                    api::PaymentMethodCreateData::Card(card) => Some(card.clone()),
                    #[cfg(feature = "payouts")]
                    _ => None,
                };

                pm_resp.client_secret.clone_from(&existing_pm.client_secret);
                get_or_insert_payment_method(
                    &state,
                    req.clone(),
                    &mut pm_resp,
                    &merchant_account,
                    &customer_id,
                    &key_store,
                )
                .await?;

                if let Some(card) = req_card {
                    re_add_payment_method(
                        &state,
                        &req,
                        &customer_id,
                        &merchant_account,
                        &key_store,
                        card,
                        existing_pm,
                    )
                    .await
                    .attach_printable("Failed to re add payment method to locker")?;
                }

                pm_resp
            }
            None => {
                let locker_id = pm_resp.payment_method_id.clone();
                pm_resp.payment_method_id.clone_from(&pm_id);
                pm_resp.client_secret = Some(client_secret.clone());

<<<<<<< HEAD
                let req_card = match &pmd {
                    api::PaymentMethodCreateData::Card(card) => Some(card.clone()),
                    #[cfg(feature = "payouts")]
                    _ => None,
                };
=======
                        if customer.default_payment_method_id.is_none() {
                            let _ = set_default_payment_method(
                                &state,
                                merchant_account.get_id(),
                                key_store.clone(),
                                &customer_id,
                                pm_id,
                                merchant_account.storage_scheme,
                            )
                            .await
                            .map_err(|error| {
                                logger::error!(
                                    ?error,
                                    "Failed to set the payment method as default"
                                )
                            });
                        }
>>>>>>> 69a2b80b

                make_pmd_and_update_payment_method(
                    &state,
                    &req,
                    &merchant_account,
                    &key_store,
                    req_card,
                    payment_method,
                    locker_id,
                )
                .await?;

                if customer.default_payment_method_id.is_none() {
                    let _ = set_default_payment_method(
                        &state,
                        merchant_account.merchant_id.clone(),
                        key_store.clone(),
                        &customer_id,
                        pm_id,
                        merchant_account.storage_scheme,
                    )
                    .await
                    .map_err(
                        |err| logger::error!(error=?err,"Failed to set the payment method as default"),
                    );
                }

                pm_resp
            }
        },
        Err(e) => {
            let pm_update = storage::PaymentMethodUpdate::StatusUpdate {
                status: Some(enums::PaymentMethodStatus::Inactive),
            };

            db.update_payment_method(payment_method, pm_update, merchant_account.storage_scheme)
                .await
                .change_context(errors::ApiErrorResponse::InternalServerError)
                .attach_printable("Failed to update payment method in db")?;

            return Err(e.attach_printable("Failed to add card to locker"));
        }
    };

    return Ok(services::ApplicationResponse::Json(resp));
}

#[cfg(all(
    any(feature = "v1", feature = "v2"),
    not(feature = "payment_methods_v2")
))]
#[instrument(skip_all)]
pub async fn add_payment_method(
    state: &routes::SessionState,
    req: api::PaymentMethodCreate,
    merchant_account: &domain::MerchantAccount,
    key_store: &domain::MerchantKeyStore,
) -> errors::RouterResponse<api::PaymentMethodResponse> {
    req.validate()?;
    let db = &*state.store;
    let merchant_id = merchant_account.get_id();
    let customer_id = req.customer_id.clone().get_required_value("customer_id")?;
    let payment_method = req.payment_method.get_required_value("payment_method")?;
    let payment_method_billing_address: Option<Encryptable<Secret<serde_json::Value>>> = req
        .billing
        .clone()
        .async_map(|billing| create_encrypted_data(state, &key_store, billing))
        .await
        .transpose()
        .change_context(errors::ApiErrorResponse::InternalServerError)
        .attach_printable("Unable to encrypt Payment method billing address")?;

    let connector_mandate_details = req
        .connector_mandate_details
        .clone()
        .map(serde_json::to_value)
        .transpose()
        .change_context(errors::ApiErrorResponse::InternalServerError)?;

    let response = match payment_method {
        #[cfg(feature = "payouts")]
        api_enums::PaymentMethod::BankTransfer => match req.bank_transfer.clone() {
            Some(bank) => add_bank_to_locker(
                state,
                req.clone(),
                merchant_account,
                key_store,
                &bank,
                &customer_id,
            )
            .await
            .change_context(errors::ApiErrorResponse::InternalServerError)
            .attach_printable("Add PaymentMethod Failed"),
            _ => Ok(store_default_payment_method(
                &req,
                &customer_id,
                merchant_id,
            )),
        },
        api_enums::PaymentMethod::Card => match req.card.clone() {
            Some(card) => {
                let mut card_details = card;
                card_details = helpers::populate_bin_details_for_payment_method_create(
                    card_details.clone(),
                    db,
                )
                .await;
                helpers::validate_card_expiry(
                    &card_details.card_exp_month,
                    &card_details.card_exp_year,
                )?;
                Box::pin(add_card_to_locker(
                    state,
                    req.clone(),
                    &card_details,
                    &customer_id,
                    merchant_account,
                    None,
                ))
                .await
                .change_context(errors::ApiErrorResponse::InternalServerError)
                .attach_printable("Add Card Failed")
            }
            _ => Ok(store_default_payment_method(
                &req,
                &customer_id,
                merchant_id,
            )),
        },
        _ => Ok(store_default_payment_method(
            &req,
            &customer_id,
            merchant_id,
        )),
    };

    let (mut resp, duplication_check) = response?;

    match duplication_check {
        Some(duplication_check) => match duplication_check {
            payment_methods::DataDuplicationCheck::Duplicated => {
                let existing_pm = get_or_insert_payment_method(
                    state,
                    req.clone(),
                    &mut resp,
                    &merchant_account,
                    &customer_id,
                    &key_store,
                )
                .await?;

                resp.client_secret = existing_pm.client_secret;
            }
            payment_methods::DataDuplicationCheck::MetaDataChanged => {
                if let Some(card) = req.card.clone() {
                    let existing_pm = get_or_insert_payment_method(
                        state,
                        req.clone(),
                        &mut resp,
                        &merchant_account,
                        &customer_id,
                        &key_store,
                    )
                    .await?;

                    let client_secret = existing_pm.client_secret.clone();

                    re_add_payment_method(
                        state,
                        &req,
                        &customer_id,
                        merchant_account,
                        key_store,
                        card,
                        existing_pm,
                    )
                    .await
                    .attach_printable("Failed to re add payment method to locker")?;

                    resp.client_secret = client_secret;
                }
            }
        },
        None => {
            let pm_metadata = resp.metadata.as_ref().map(|data| data.peek());

            let locker_id = if resp.payment_method == Some(api_enums::PaymentMethod::Card)
                || resp.payment_method == Some(api_enums::PaymentMethod::BankTransfer)
            {
                Some(resp.payment_method_id)
            } else {
                None
            };
            resp.payment_method_id = generate_id(consts::ID_LENGTH, "pm");
            let pm = insert_payment_method(
                state,
                &resp,
                &req,
                &key_store,
                merchant_id,
                &customer_id,
                pm_metadata.cloned(),
                None,
                locker_id,
                connector_mandate_details,
                req.network_transaction_id.clone(),
                merchant_account.storage_scheme,
                payment_method_billing_address.map(Into::into),
            )
            .await?;

            resp.client_secret = pm.client_secret;
        }
    }

    Ok(services::ApplicationResponse::Json(resp))
}

#[allow(clippy::too_many_arguments)]
pub async fn insert_payment_method(
    state: &routes::SessionState,
    resp: &api::PaymentMethodResponse,
    req: &api::PaymentMethodCreate,
    key_store: &domain::MerchantKeyStore,
    merchant_id: &id_type::MerchantId,
    customer_id: &id_type::CustomerId,
    pm_metadata: Option<serde_json::Value>,
    customer_acceptance: Option<serde_json::Value>,
    locker_id: Option<String>,
    connector_mandate_details: Option<serde_json::Value>,
    network_transaction_id: Option<String>,
    storage_scheme: MerchantStorageScheme,
    payment_method_billing_address: Option<Encryption>,
) -> errors::RouterResult<diesel_models::PaymentMethod> {
    #[cfg(all(feature = "v2", feature = "payment_methods_v2"))]
    let pm_card_details = match &resp.payment_method_data {
        Some(api::PaymentMethodResponseData::Card(card_data)) => Some(PaymentMethodsData::Card(
            CardDetailsPaymentMethod::from(card_data.clone()),
        )),
        _ => None,
    };
    #[cfg(all(
        any(feature = "v2", feature = "v1"),
        not(feature = "payment_methods_v2")
    ))]
    let pm_card_details = resp
        .card
        .clone()
        .map(|card| PaymentMethodsData::Card(CardDetailsPaymentMethod::from(card.clone())));

    let pm_data_encrypted: Option<Encryptable<Secret<serde_json::Value>>> = pm_card_details
        .clone()
        .async_map(|pm_card| create_encrypted_data(state, key_store, pm_card))
        .await
        .transpose()
        .change_context(errors::ApiErrorResponse::InternalServerError)
        .attach_printable("Unable to encrypt payment method data")?;

    #[cfg(all(
        any(feature = "v1", feature = "v2"),
        not(feature = "payment_methods_v2")
    ))]
    let card_scheme = resp.card.clone().and_then(|card| {
        card.card_network
            .map(|card_network| card_network.to_string())
    });

    #[cfg(all(feature = "v2", feature = "payment_methods_v2"))]
    let card_scheme = resp.payment_method_data.clone().and_then(|pmd| match pmd {
        api::PaymentMethodResponseData::Card(card) => card
            .card_network
            .map(|card_network| card_network.to_string()),
        _ => None,
    });

    create_payment_method(
        state,
        req,
        customer_id,
        &resp.payment_method_id,
        locker_id,
        merchant_id,
        pm_metadata,
        customer_acceptance,
        pm_data_encrypted.map(Into::into),
        key_store,
        connector_mandate_details,
        None,
        network_transaction_id,
        storage_scheme,
        payment_method_billing_address,
        card_scheme,
    )
    .await
}

#[instrument(skip_all)]
pub async fn update_customer_payment_method(
    state: routes::SessionState,
    merchant_account: domain::MerchantAccount,
    req: api::PaymentMethodUpdate,
    payment_method_id: &str,
    key_store: domain::MerchantKeyStore,
) -> errors::RouterResponse<api::PaymentMethodResponse> {
    // Currently update is supported only for cards
    if let Some(card_update) = req.card.clone() {
        let db = state.store.as_ref();

        let pm = db
            .find_payment_method(payment_method_id, merchant_account.storage_scheme)
            .await
            .to_not_found_response(errors::ApiErrorResponse::PaymentMethodNotFound)?;

        if let Some(cs) = &req.client_secret {
            let is_client_secret_expired = authenticate_pm_client_secret_and_check_expiry(cs, &pm)?;

            if is_client_secret_expired {
                return Err((errors::ApiErrorResponse::ClientSecretExpired).into());
            };
        };

        if pm.status == enums::PaymentMethodStatus::AwaitingData {
            return Err(report!(errors::ApiErrorResponse::NotSupported {
                message: "Payment method is awaiting data so it cannot be updated".into()
            }));
        }

        if pm.payment_method_data.is_none() {
            return Err(report!(errors::ApiErrorResponse::GenericNotFoundError {
                message: "payment_method_data not found".to_string()
            }));
        }

        // Fetch the existing payment method data from db
        let existing_card_data = decrypt_optional::<serde_json::Value, masking::WithType>(
            &(&state).into(),
            pm.payment_method_data.clone(),
            Identifier::Merchant(key_store.merchant_id.clone()),
            key_store.key.get_inner().peek(),
        )
        .await
        .change_context(errors::ApiErrorResponse::InternalServerError)
        .attach_printable("Failed to decrypt card details")?
        .map(|x| x.into_inner().expose())
        .map(
            |value| -> Result<PaymentMethodsData, error_stack::Report<errors::ApiErrorResponse>> {
                value
                    .parse_value::<PaymentMethodsData>("PaymentMethodsData")
                    .change_context(errors::ApiErrorResponse::InternalServerError)
                    .attach_printable("Failed to deserialize payment methods data")
            },
        )
        .transpose()?
        .and_then(|pmd| match pmd {
            PaymentMethodsData::Card(crd) => Some(api::CardDetailFromLocker::from(crd)),
            _ => None,
        })
        .ok_or(errors::ApiErrorResponse::InternalServerError)
        .attach_printable("Failed to obtain decrypted card object from db")?;

        let is_card_updation_required =
            validate_payment_method_update(card_update.clone(), existing_card_data.clone());

        let response = if is_card_updation_required {
            // Fetch the existing card data from locker for getting card number
            let card_data_from_locker = get_card_from_locker(
                &state,
                &pm.customer_id,
                &pm.merchant_id,
                pm.locker_id.as_ref().unwrap_or(&pm.payment_method_id),
            )
            .await
            .change_context(errors::ApiErrorResponse::InternalServerError)
            .attach_printable("Error getting card from locker")?;

            if card_update.card_exp_month.is_some() || card_update.card_exp_year.is_some() {
                helpers::validate_card_expiry(
                    card_update
                        .card_exp_month
                        .as_ref()
                        .unwrap_or(&card_data_from_locker.card_exp_month),
                    card_update
                        .card_exp_year
                        .as_ref()
                        .unwrap_or(&card_data_from_locker.card_exp_year),
                )?;
            }

            let updated_card_details = card_update.apply(card_data_from_locker.clone());

            // Construct new payment method object from request
            let new_pm = api::PaymentMethodCreate {
                payment_method: pm.payment_method,
                payment_method_type: pm.payment_method_type,
                payment_method_issuer: pm.payment_method_issuer.clone(),
                payment_method_issuer_code: pm.payment_method_issuer_code,
                metadata: None,
                customer_id: Some(pm.customer_id.clone()),
                client_secret: pm.client_secret.clone(),
                payment_method_data: Some(api::PaymentMethodCreateData::Card(
                    updated_card_details.clone(),
                )),
                card_network: None,
                billing: None,
                connector_mandate_details: None,
                network_transaction_id: None,
            };
            new_pm.validate()?;

            // Delete old payment method from locker
            delete_card_from_locker(
                &state,
                &pm.customer_id,
                &pm.merchant_id,
                pm.locker_id.as_ref().unwrap_or(&pm.payment_method_id),
            )
            .await?;

            // Add the updated payment method data to locker
            let (mut add_card_resp, _) = Box::pin(add_card_to_locker(
                &state,
                new_pm.clone(),
                &updated_card_details,
                &pm.customer_id,
                &merchant_account,
                Some(pm.locker_id.as_ref().unwrap_or(&pm.payment_method_id)),
            ))
            .await
            .change_context(errors::ApiErrorResponse::InternalServerError)
            .attach_printable("Failed to add updated payment method to locker")?;

            // Construct new updated card object. Consider a field if passed in request or else populate it with the existing value from existing_card_data
            let updated_card = Some(api::CardDetailFromLocker {
                scheme: existing_card_data.scheme,
                last4_digits: Some(card_data_from_locker.card_number.get_last4()),
                issuer_country: existing_card_data.issuer_country,
                card_number: existing_card_data.card_number,
                expiry_month: card_update
                    .card_exp_month
                    .or(existing_card_data.expiry_month),
                expiry_year: card_update.card_exp_year.or(existing_card_data.expiry_year),
                card_token: existing_card_data.card_token,
                card_fingerprint: existing_card_data.card_fingerprint,
                card_holder_name: card_update
                    .card_holder_name
                    .or(existing_card_data.card_holder_name),
                nick_name: card_update.nick_name.or(existing_card_data.nick_name),
                card_network: existing_card_data.card_network,
                card_isin: existing_card_data.card_isin,
                card_issuer: existing_card_data.card_issuer,
                card_type: existing_card_data.card_type,
                saved_to_locker: true,
            });

            let updated_pmd = updated_card
                .as_ref()
                .map(|card| PaymentMethodsData::Card(CardDetailsPaymentMethod::from(card.clone())));

            let pm_data_encrypted: Option<Encryptable<Secret<serde_json::Value>>> = updated_pmd
                .async_map(|updated_pmd| create_encrypted_data(&state, &key_store, updated_pmd))
                .await
                .transpose()
                .change_context(errors::ApiErrorResponse::InternalServerError)
                .attach_printable("Unable to encrypt payment method data")?;

            let pm_update = storage::PaymentMethodUpdate::PaymentMethodDataUpdate {
                payment_method_data: pm_data_encrypted.map(Into::into),
            };

            add_card_resp
                .payment_method_id
                .clone_from(&pm.payment_method_id);

            db.update_payment_method(pm, pm_update, merchant_account.storage_scheme)
                .await
                .change_context(errors::ApiErrorResponse::InternalServerError)
                .attach_printable("Failed to update payment method in db")?;

            add_card_resp
        } else {
            // Return existing payment method data as response without any changes
            api::PaymentMethodResponse {
                merchant_id: pm.merchant_id.to_owned(),
                customer_id: Some(pm.customer_id),
                payment_method_id: pm.payment_method_id,
                payment_method: pm.payment_method,
                payment_method_type: pm.payment_method_type,
                metadata: pm.metadata,
                created: Some(pm.created_at),
                recurring_enabled: false,
                installment_payment_enabled: false,
                payment_experience: Some(vec![api_models::enums::PaymentExperience::RedirectToUrl]),
                last_used_at: Some(common_utils::date_time::now()),
                client_secret: pm.client_secret.clone(),
                #[cfg(all(feature = "v2", feature = "payment_methods_v2"))]
                payment_method_data: Some(api::PaymentMethodResponseData::Card(existing_card_data)),
                #[cfg(all(
                    any(feature = "v2", feature = "v1"),
                    not(feature = "payment_methods_v2")
                ))]
                card: Some(existing_card_data),
                #[cfg(all(
                    feature = "payouts",
                    any(feature = "v2", feature = "v1"),
                    not(feature = "payment_methods_v2")
                ))]
                bank_transfer: None,
            }
        };

        Ok(services::ApplicationResponse::Json(response))
    } else {
        Err(report!(errors::ApiErrorResponse::NotSupported {
            message: "Payment method update for the given payment method is not supported".into()
        }))
    }
}

pub fn validate_payment_method_update(
    card_updation_obj: CardDetailUpdate,
    existing_card_data: api::CardDetailFromLocker,
) -> bool {
    // Return true If any one of the below condition returns true,
    // If a field is not passed in the update request, return false.
    // If the field is present, it depends on the existing field data:
    // - If existing field data is not present, or if it is present and doesn't match
    //   the update request data, then return true.
    // - Or else return false
    card_updation_obj
        .card_exp_month
        .map(|exp_month| exp_month.expose())
        .map_or(false, |new_exp_month| {
            existing_card_data
                .expiry_month
                .map(|exp_month| exp_month.expose())
                .map_or(true, |old_exp_month| new_exp_month != old_exp_month)
        })
        || card_updation_obj
            .card_exp_year
            .map(|exp_year| exp_year.expose())
            .map_or(false, |new_exp_year| {
                existing_card_data
                    .expiry_year
                    .map(|exp_year| exp_year.expose())
                    .map_or(true, |old_exp_year| new_exp_year != old_exp_year)
            })
        || card_updation_obj
            .card_holder_name
            .map(|name| name.expose())
            .map_or(false, |new_card_holder_name| {
                existing_card_data
                    .card_holder_name
                    .map(|name| name.expose())
                    .map_or(true, |old_card_holder_name| {
                        new_card_holder_name != old_card_holder_name
                    })
            })
        || card_updation_obj
            .nick_name
            .map(|nick_name| nick_name.expose())
            .map_or(false, |new_nick_name| {
                existing_card_data
                    .nick_name
                    .map(|nick_name| nick_name.expose())
                    .map_or(true, |old_nick_name| new_nick_name != old_nick_name)
            })
}

// Wrapper function to switch lockers

#[cfg(feature = "payouts")]
pub async fn add_bank_to_locker(
    state: &routes::SessionState,
    req: api::PaymentMethodCreate,
    merchant_account: &domain::MerchantAccount,
    key_store: &domain::MerchantKeyStore,
    bank: &api::BankPayout,
    customer_id: &id_type::CustomerId,
) -> errors::CustomResult<
    (
        api::PaymentMethodResponse,
        Option<payment_methods::DataDuplicationCheck>,
    ),
    errors::VaultError,
> {
    let key = key_store.key.get_inner().peek();
    let payout_method_data = api::PayoutMethodData::Bank(bank.clone());
    let key_manager_state: KeyManagerState = state.into();
    let enc_data = async {
        serde_json::to_value(payout_method_data.to_owned())
            .map_err(|err| {
                logger::error!("Error while encoding payout method data: {err:?}");
                errors::VaultError::SavePaymentMethodFailed
            })
            .change_context(errors::VaultError::SavePaymentMethodFailed)
            .attach_printable("Unable to encode payout method data")
            .ok()
            .map(|v| {
                let secret: Secret<String> = Secret::new(v.to_string());
                secret
            })
            .async_lift(|inner| {
                domain::types::encrypt_optional(
                    &key_manager_state,
                    inner,
                    Identifier::Merchant(key_store.merchant_id.clone()),
                    key,
                )
            })
            .await
    }
    .await
    .change_context(errors::VaultError::SavePaymentMethodFailed)
    .attach_printable("Failed to encrypt payout method data")?
    .map(Encryption::from)
    .map(|e| e.into_inner())
    .map_or(Err(errors::VaultError::SavePaymentMethodFailed), |e| {
        Ok(hex::encode(e.peek()))
    })?;

    let payload =
        payment_methods::StoreLockerReq::LockerGeneric(payment_methods::StoreGenericReq {
            merchant_id: merchant_account.get_id().to_owned(),
            merchant_customer_id: customer_id.to_owned(),
            enc_data,
            ttl: state.conf.locker.ttl_for_storage_in_secs,
        });
    let store_resp = call_to_locker_hs(
        state,
        &payload,
        customer_id,
        api_enums::LockerChoice::HyperswitchCardVault,
    )
    .await?;
    let payment_method_resp = payment_methods::mk_add_bank_response_hs(
        bank.clone(),
        store_resp.card_reference,
        req,
        merchant_account.get_id(),
    );
    Ok((payment_method_resp, store_resp.duplication_check))
}

/// The response will be the tuple of PaymentMethodResponse and the duplication check of payment_method
pub async fn add_card_to_locker(
    state: &routes::SessionState,
    req: api::PaymentMethodCreate,
    card: &api::CardDetail,
    customer_id: &id_type::CustomerId,
    merchant_account: &domain::MerchantAccount,
    card_reference: Option<&str>,
) -> errors::CustomResult<
    (
        api::PaymentMethodResponse,
        Option<payment_methods::DataDuplicationCheck>,
    ),
    errors::VaultError,
> {
    metrics::STORED_TO_LOCKER.add(&metrics::CONTEXT, 1, &[]);
    let add_card_to_hs_resp = Box::pin(common_utils::metrics::utils::record_operation_time(
        async {
            add_card_hs(
                state,
                req.clone(),
                card,
                customer_id,
                merchant_account,
                api_enums::LockerChoice::HyperswitchCardVault,
                card_reference,
            )
            .await
            .map_err(|error| {
                metrics::CARD_LOCKER_FAILURES.add(
                    &metrics::CONTEXT,
                    1,
                    &[
                        router_env::opentelemetry::KeyValue::new("locker", "rust"),
                        router_env::opentelemetry::KeyValue::new("operation", "add"),
                    ],
                );
                error
            })
        },
        &metrics::CARD_ADD_TIME,
        &metrics::CONTEXT,
        &[router_env::opentelemetry::KeyValue::new("locker", "rust")],
    ))
    .await?;

    logger::debug!("card added to hyperswitch-card-vault");
    Ok(add_card_to_hs_resp)
}

pub async fn get_card_from_locker(
    state: &routes::SessionState,
    customer_id: &id_type::CustomerId,
    merchant_id: &id_type::MerchantId,
    card_reference: &str,
) -> errors::RouterResult<Card> {
    metrics::GET_FROM_LOCKER.add(&metrics::CONTEXT, 1, &[]);

    let get_card_from_rs_locker_resp = common_utils::metrics::utils::record_operation_time(
        async {
            get_card_from_hs_locker(
                state,
                customer_id,
                merchant_id,
                card_reference,
                api_enums::LockerChoice::HyperswitchCardVault,
            )
            .await
            .change_context(errors::ApiErrorResponse::InternalServerError)
            .attach_printable("Failed while getting card from hyperswitch card vault")
            .map_err(|error| {
                metrics::CARD_LOCKER_FAILURES.add(
                    &metrics::CONTEXT,
                    1,
                    &[
                        router_env::opentelemetry::KeyValue::new("locker", "rust"),
                        router_env::opentelemetry::KeyValue::new("operation", "get"),
                    ],
                );
                error
            })
        },
        &metrics::CARD_GET_TIME,
        &metrics::CONTEXT,
        &[router_env::opentelemetry::KeyValue::new("locker", "rust")],
    )
    .await?;

    logger::debug!("card retrieved from rust locker");
    Ok(get_card_from_rs_locker_resp)
}

pub async fn delete_card_from_locker(
    state: &routes::SessionState,
    customer_id: &id_type::CustomerId,
    merchant_id: &id_type::MerchantId,
    card_reference: &str,
) -> errors::RouterResult<payment_methods::DeleteCardResp> {
    metrics::DELETE_FROM_LOCKER.add(&metrics::CONTEXT, 1, &[]);

    common_utils::metrics::utils::record_operation_time(
        async move {
            delete_card_from_hs_locker(state, customer_id, merchant_id, card_reference)
                .await
                .map_err(|error| {
                    metrics::CARD_LOCKER_FAILURES.add(&metrics::CONTEXT, 1, &[]);
                    error
                })
        },
        &metrics::CARD_DELETE_TIME,
        &metrics::CONTEXT,
        &[],
    )
    .await
}

#[instrument(skip_all)]
pub async fn add_card_hs(
    state: &routes::SessionState,
    req: api::PaymentMethodCreate,
    card: &api::CardDetail,
    customer_id: &id_type::CustomerId,
    merchant_account: &domain::MerchantAccount,
    locker_choice: api_enums::LockerChoice,
    card_reference: Option<&str>,
) -> errors::CustomResult<
    (
        api::PaymentMethodResponse,
        Option<payment_methods::DataDuplicationCheck>,
    ),
    errors::VaultError,
> {
    let payload = payment_methods::StoreLockerReq::LockerCard(payment_methods::StoreCardReq {
        merchant_id: merchant_account.get_id().to_owned(),
        merchant_customer_id: customer_id.to_owned(),
        requestor_card_reference: card_reference.map(str::to_string),
        card: Card {
            card_number: card.card_number.to_owned(),
            name_on_card: card.card_holder_name.to_owned(),
            card_exp_month: card.card_exp_month.to_owned(),
            card_exp_year: card.card_exp_year.to_owned(),
            card_brand: card.card_network.as_ref().map(ToString::to_string),
            card_isin: None,
            nick_name: card.nick_name.as_ref().map(Secret::peek).cloned(),
        },
        ttl: state.conf.locker.ttl_for_storage_in_secs,
    });

    let store_card_payload = call_to_locker_hs(state, &payload, customer_id, locker_choice).await?;

    let payment_method_resp = payment_methods::mk_add_card_response_hs(
        card.clone(),
        store_card_payload.card_reference,
        req,
        merchant_account.get_id(),
    );
    Ok((payment_method_resp, store_card_payload.duplication_check))
}

#[instrument(skip_all)]
pub async fn decode_and_decrypt_locker_data(
    state: &routes::SessionState,
    key_store: &domain::MerchantKeyStore,
    enc_card_data: String,
) -> errors::CustomResult<Secret<String>, errors::VaultError> {
    // Fetch key
    let key = key_store.key.get_inner().peek();
    // Decode
    let decoded_bytes = hex::decode(&enc_card_data)
        .change_context(errors::VaultError::ResponseDeserializationFailed)
        .attach_printable("Failed to decode hex string into bytes")?;
    // Decrypt
    decrypt_optional(
        &state.into(),
        Some(Encryption::new(decoded_bytes.into())),
        Identifier::Merchant(key_store.merchant_id.clone()),
        key,
    )
    .await
    .change_context(errors::VaultError::FetchPaymentMethodFailed)?
    .map_or(
        Err(report!(errors::VaultError::FetchPaymentMethodFailed)),
        |d| Ok(d.into_inner()),
    )
}

#[instrument(skip_all)]
pub async fn get_payment_method_from_hs_locker<'a>(
    state: &'a routes::SessionState,
    key_store: &domain::MerchantKeyStore,
    customer_id: &id_type::CustomerId,
    merchant_id: &id_type::MerchantId,
    payment_method_reference: &'a str,
    locker_choice: Option<api_enums::LockerChoice>,
) -> errors::CustomResult<Secret<String>, errors::VaultError> {
    let locker = &state.conf.locker;
    let jwekey = state.conf.jwekey.get_inner();

    let payment_method_data = if !locker.mock_locker {
        let request = payment_methods::mk_get_card_request_hs(
            jwekey,
            locker,
            customer_id,
            merchant_id,
            payment_method_reference,
            locker_choice,
        )
        .await
        .change_context(errors::VaultError::FetchPaymentMethodFailed)
        .attach_printable("Making get payment method request failed")?;
        let response = services::call_connector_api(state, request, "add_card_to_locker")
            .await
            .change_context(errors::VaultError::FetchPaymentMethodFailed)
            .attach_printable("Failed while executing call_connector_api for get_card");
        let jwe_body: services::JweBody = response
            .get_response_inner("JweBody")
            .change_context(errors::VaultError::FetchPaymentMethodFailed)?;
        let decrypted_payload = payment_methods::get_decrypted_response_payload(
            jwekey,
            jwe_body,
            locker_choice,
            locker.decryption_scheme.clone(),
        )
        .await
        .change_context(errors::VaultError::FetchPaymentMethodFailed)
        .attach_printable("Error getting decrypted response payload for get card")?;
        let get_card_resp: payment_methods::RetrieveCardResp = decrypted_payload
            .parse_struct("RetrieveCardResp")
            .change_context(errors::VaultError::FetchPaymentMethodFailed)
            .attach_printable("Failed to parse struct to RetrieveCardResp")?;
        let retrieve_card_resp = get_card_resp
            .payload
            .get_required_value("RetrieveCardRespPayload")
            .change_context(errors::VaultError::FetchPaymentMethodFailed)
            .attach_printable("Failed to retrieve field - payload from RetrieveCardResp")?;
        let enc_card_data = retrieve_card_resp
            .enc_card_data
            .get_required_value("enc_card_data")
            .change_context(errors::VaultError::FetchPaymentMethodFailed)
            .attach_printable(
                "Failed to retrieve field - enc_card_data from RetrieveCardRespPayload",
            )?;
        decode_and_decrypt_locker_data(state, key_store, enc_card_data.peek().to_string()).await?
    } else {
        mock_get_payment_method(state, key_store, payment_method_reference)
            .await?
            .payment_method
            .payment_method_data
    };
    Ok(payment_method_data)
}

#[instrument(skip_all)]
pub async fn call_to_locker_hs(
    state: &routes::SessionState,
    payload: &payment_methods::StoreLockerReq,
    customer_id: &id_type::CustomerId,
    locker_choice: api_enums::LockerChoice,
) -> errors::CustomResult<payment_methods::StoreCardRespPayload, errors::VaultError> {
    let locker = &state.conf.locker;
    let jwekey = state.conf.jwekey.get_inner();
    let db = &*state.store;
    let stored_card_response = if !locker.mock_locker {
        let request =
            payment_methods::mk_add_locker_request_hs(jwekey, locker, payload, locker_choice)
                .await?;
        let response = services::call_connector_api(state, request, "add_card_to_hs_locker")
            .await
            .change_context(errors::VaultError::SaveCardFailed);

        let jwe_body: services::JweBody = response
            .get_response_inner("JweBody")
            .change_context(errors::VaultError::FetchCardFailed)?;

        let decrypted_payload = payment_methods::get_decrypted_response_payload(
            jwekey,
            jwe_body,
            Some(locker_choice),
            locker.decryption_scheme.clone(),
        )
        .await
        .change_context(errors::VaultError::SaveCardFailed)
        .attach_printable("Error getting decrypted response payload")?;
        let stored_card_resp: payment_methods::StoreCardResp = decrypted_payload
            .parse_struct("StoreCardResp")
            .change_context(errors::VaultError::ResponseDeserializationFailed)?;
        stored_card_resp
    } else {
        let card_id = generate_id(consts::ID_LENGTH, "card");
        mock_call_to_locker_hs(db, &card_id, payload, None, None, Some(customer_id)).await?
    };

    let stored_card = stored_card_response
        .payload
        .get_required_value("StoreCardRespPayload")
        .change_context(errors::VaultError::SaveCardFailed)?;
    Ok(stored_card)
}

pub async fn update_payment_method_metadata_and_last_used(
    db: &dyn db::StorageInterface,
    pm: payment_method::PaymentMethod,
    pm_metadata: Option<serde_json::Value>,
    storage_scheme: MerchantStorageScheme,
) -> errors::CustomResult<(), errors::VaultError> {
    let pm_update = payment_method::PaymentMethodUpdate::MetadataUpdateAndLastUsed {
        metadata: pm_metadata,
        last_used_at: common_utils::date_time::now(),
    };
    db.update_payment_method(pm, pm_update, storage_scheme)
        .await
        .change_context(errors::VaultError::UpdateInPaymentMethodDataTableFailed)?;
    Ok(())
}

pub async fn update_payment_method_and_last_used(
    db: &dyn db::StorageInterface,
    pm: payment_method::PaymentMethod,
    payment_method_update: Option<Encryption>,
    storage_scheme: MerchantStorageScheme,
) -> errors::CustomResult<(), errors::VaultError> {
    let pm_update = payment_method::PaymentMethodUpdate::UpdatePaymentMethodDataAndLastUsed {
        payment_method_data: payment_method_update,
        last_used_at: common_utils::date_time::now(),
    };
    db.update_payment_method(pm, pm_update, storage_scheme)
        .await
        .change_context(errors::VaultError::UpdateInPaymentMethodDataTableFailed)?;
    Ok(())
}

pub async fn update_payment_method_connector_mandate_details(
    db: &dyn db::StorageInterface,
    pm: payment_method::PaymentMethod,
    connector_mandate_details: Option<serde_json::Value>,
    storage_scheme: MerchantStorageScheme,
) -> errors::CustomResult<(), errors::VaultError> {
    let pm_update = payment_method::PaymentMethodUpdate::ConnectorMandateDetailsUpdate {
        connector_mandate_details,
    };

    db.update_payment_method(pm, pm_update, storage_scheme)
        .await
        .change_context(errors::VaultError::UpdateInPaymentMethodDataTableFailed)?;
    Ok(())
}
#[instrument(skip_all)]
pub async fn get_card_from_hs_locker<'a>(
    state: &'a routes::SessionState,
    customer_id: &id_type::CustomerId,
    merchant_id: &id_type::MerchantId,
    card_reference: &'a str,
    locker_choice: api_enums::LockerChoice,
) -> errors::CustomResult<Card, errors::VaultError> {
    let locker = &state.conf.locker;
    let jwekey = &state.conf.jwekey.get_inner();

    if !locker.mock_locker {
        let request = payment_methods::mk_get_card_request_hs(
            jwekey,
            locker,
            customer_id,
            merchant_id,
            card_reference,
            Some(locker_choice),
        )
        .await
        .change_context(errors::VaultError::FetchCardFailed)
        .attach_printable("Making get card request failed")?;
        let response = services::call_connector_api(state, request, "get_card_from_locker")
            .await
            .change_context(errors::VaultError::FetchCardFailed)
            .attach_printable("Failed while executing call_connector_api for get_card");
        let jwe_body: services::JweBody = response
            .get_response_inner("JweBody")
            .change_context(errors::VaultError::FetchCardFailed)?;
        let decrypted_payload = payment_methods::get_decrypted_response_payload(
            jwekey,
            jwe_body,
            Some(locker_choice),
            locker.decryption_scheme.clone(),
        )
        .await
        .change_context(errors::VaultError::FetchCardFailed)
        .attach_printable("Error getting decrypted response payload for get card")?;
        let get_card_resp: payment_methods::RetrieveCardResp = decrypted_payload
            .parse_struct("RetrieveCardResp")
            .change_context(errors::VaultError::FetchCardFailed)?;
        let retrieve_card_resp = get_card_resp
            .payload
            .get_required_value("RetrieveCardRespPayload")
            .change_context(errors::VaultError::FetchCardFailed)?;
        retrieve_card_resp
            .card
            .get_required_value("Card")
            .change_context(errors::VaultError::FetchCardFailed)
    } else {
        let (get_card_resp, _) = mock_get_card(&*state.store, card_reference).await?;
        payment_methods::mk_get_card_response(get_card_resp)
            .change_context(errors::VaultError::ResponseDeserializationFailed)
    }
}

#[instrument(skip_all)]
pub async fn delete_card_from_hs_locker<'a>(
    state: &routes::SessionState,
    customer_id: &id_type::CustomerId,
    merchant_id: &id_type::MerchantId,
    card_reference: &'a str,
) -> errors::RouterResult<payment_methods::DeleteCardResp> {
    let locker = &state.conf.locker;
    let jwekey = &state.conf.jwekey.get_inner();

    let request = payment_methods::mk_delete_card_request_hs(
        jwekey,
        locker,
        customer_id,
        merchant_id,
        card_reference,
    )
    .await
    .change_context(errors::ApiErrorResponse::InternalServerError)
    .attach_printable("Making delete card request failed")?;

    if !locker.mock_locker {
        let response = services::call_connector_api(state, request, "delete_card_from_locker")
            .await
            .change_context(errors::ApiErrorResponse::InternalServerError)
            .attach_printable("Failed while executing call_connector_api for delete card");
        let jwe_body: services::JweBody = response.get_response_inner("JweBody")?;
        let decrypted_payload = payment_methods::get_decrypted_response_payload(
            jwekey,
            jwe_body,
            Some(api_enums::LockerChoice::HyperswitchCardVault),
            locker.decryption_scheme.clone(),
        )
        .await
        .change_context(errors::ApiErrorResponse::InternalServerError)
        .attach_printable("Error getting decrypted response payload for delete card")?;
        let delete_card_resp: payment_methods::DeleteCardResp = decrypted_payload
            .parse_struct("DeleteCardResp")
            .change_context(errors::ApiErrorResponse::InternalServerError)?;
        Ok(delete_card_resp)
    } else {
        Ok(mock_delete_card_hs(&*state.store, card_reference)
            .await
            .change_context(errors::ApiErrorResponse::InternalServerError)
            .attach_printable("card_delete_failure_message")?)
    }
}

///Mock api for local testing
pub async fn mock_call_to_locker_hs(
    db: &dyn db::StorageInterface,
    card_id: &str,
    payload: &payment_methods::StoreLockerReq,
    card_cvc: Option<String>,
    payment_method_id: Option<String>,
    customer_id: Option<&id_type::CustomerId>,
) -> errors::CustomResult<payment_methods::StoreCardResp, errors::VaultError> {
    let mut locker_mock_up = storage::LockerMockUpNew {
        card_id: card_id.to_string(),
        external_id: uuid::Uuid::new_v4().to_string(),
        card_fingerprint: uuid::Uuid::new_v4().to_string(),
        card_global_fingerprint: uuid::Uuid::new_v4().to_string(),
        merchant_id: id_type::MerchantId::default(),
        card_number: "4111111111111111".to_string(),
        card_exp_year: "2099".to_string(),
        card_exp_month: "12".to_string(),
        card_cvc,
        payment_method_id,
        customer_id: customer_id.map(ToOwned::to_owned),
        name_on_card: None,
        nickname: None,
        enc_card_data: None,
    };
    locker_mock_up = match payload {
        payment_methods::StoreLockerReq::LockerCard(store_card_req) => storage::LockerMockUpNew {
            merchant_id: store_card_req.merchant_id.to_owned(),
            card_number: store_card_req.card.card_number.peek().to_string(),
            card_exp_year: store_card_req.card.card_exp_year.peek().to_string(),
            card_exp_month: store_card_req.card.card_exp_month.peek().to_string(),
            name_on_card: store_card_req.card.name_on_card.to_owned().expose_option(),
            nickname: store_card_req.card.nick_name.to_owned(),
            ..locker_mock_up
        },
        payment_methods::StoreLockerReq::LockerGeneric(store_generic_req) => {
            storage::LockerMockUpNew {
                merchant_id: store_generic_req.merchant_id.to_owned(),
                enc_card_data: Some(store_generic_req.enc_data.to_owned()),
                ..locker_mock_up
            }
        }
    };

    let response = db
        .insert_locker_mock_up(locker_mock_up)
        .await
        .change_context(errors::VaultError::SaveCardFailed)?;
    let payload = payment_methods::StoreCardRespPayload {
        card_reference: response.card_id,
        duplication_check: None,
    };
    Ok(payment_methods::StoreCardResp {
        status: "Ok".to_string(),
        error_code: None,
        error_message: None,
        payload: Some(payload),
    })
}

#[instrument(skip_all)]
pub async fn mock_get_card<'a>(
    db: &dyn db::StorageInterface,
    card_id: &'a str,
) -> errors::CustomResult<(payment_methods::GetCardResponse, Option<String>), errors::VaultError> {
    let locker_mock_up = db
        .find_locker_by_card_id(card_id)
        .await
        .change_context(errors::VaultError::FetchCardFailed)?;
    let add_card_response = payment_methods::AddCardResponse {
        card_id: locker_mock_up
            .payment_method_id
            .unwrap_or(locker_mock_up.card_id),
        external_id: locker_mock_up.external_id,
        card_fingerprint: locker_mock_up.card_fingerprint.into(),
        card_global_fingerprint: locker_mock_up.card_global_fingerprint.into(),
        merchant_id: Some(locker_mock_up.merchant_id),
        card_number: cards::CardNumber::try_from(locker_mock_up.card_number)
            .change_context(errors::VaultError::ResponseDeserializationFailed)
            .attach_printable("Invalid card number format from the mock locker")
            .map(Some)?,
        card_exp_year: Some(locker_mock_up.card_exp_year.into()),
        card_exp_month: Some(locker_mock_up.card_exp_month.into()),
        name_on_card: locker_mock_up.name_on_card.map(|card| card.into()),
        nickname: locker_mock_up.nickname,
        customer_id: locker_mock_up.customer_id,
        duplicate: locker_mock_up.duplicate,
    };
    Ok((
        payment_methods::GetCardResponse {
            card: add_card_response,
        },
        locker_mock_up.card_cvc,
    ))
}

#[instrument(skip_all)]
pub async fn mock_get_payment_method<'a>(
    state: &routes::SessionState,
    key_store: &domain::MerchantKeyStore,
    card_id: &'a str,
) -> errors::CustomResult<payment_methods::GetPaymentMethodResponse, errors::VaultError> {
    let db = &*state.store;
    let locker_mock_up = db
        .find_locker_by_card_id(card_id)
        .await
        .change_context(errors::VaultError::FetchPaymentMethodFailed)?;
    let dec_data = if let Some(e) = locker_mock_up.enc_card_data {
        decode_and_decrypt_locker_data(state, key_store, e).await
    } else {
        Err(report!(errors::VaultError::FetchPaymentMethodFailed))
    }?;
    let payment_method_response = payment_methods::AddPaymentMethodResponse {
        payment_method_id: locker_mock_up
            .payment_method_id
            .unwrap_or(locker_mock_up.card_id),
        external_id: locker_mock_up.external_id,
        merchant_id: Some(locker_mock_up.merchant_id.to_owned()),
        nickname: locker_mock_up.nickname,
        customer_id: locker_mock_up.customer_id,
        duplicate: locker_mock_up.duplicate,
        payment_method_data: dec_data,
    };
    Ok(payment_methods::GetPaymentMethodResponse {
        payment_method: payment_method_response,
    })
}

#[instrument(skip_all)]
pub async fn mock_delete_card_hs<'a>(
    db: &dyn db::StorageInterface,
    card_id: &'a str,
) -> errors::CustomResult<payment_methods::DeleteCardResp, errors::VaultError> {
    db.delete_locker_mock_up(card_id)
        .await
        .change_context(errors::VaultError::FetchCardFailed)?;
    Ok(payment_methods::DeleteCardResp {
        status: "Ok".to_string(),
        error_code: None,
        error_message: None,
    })
}

#[instrument(skip_all)]
pub async fn mock_delete_card<'a>(
    db: &dyn db::StorageInterface,
    card_id: &'a str,
) -> errors::CustomResult<payment_methods::DeleteCardResponse, errors::VaultError> {
    let locker_mock_up = db
        .delete_locker_mock_up(card_id)
        .await
        .change_context(errors::VaultError::FetchCardFailed)?;
    Ok(payment_methods::DeleteCardResponse {
        card_id: Some(locker_mock_up.card_id),
        external_id: Some(locker_mock_up.external_id),
        card_isin: None,
        status: "Ok".to_string(),
    })
}
//------------------------------------------------------------------------------
pub fn get_banks(
    state: &routes::SessionState,
    pm_type: common_enums::enums::PaymentMethodType,
    connectors: Vec<String>,
) -> Result<Vec<BankCodeResponse>, errors::ApiErrorResponse> {
    let mut bank_names_hm: HashMap<String, HashSet<common_enums::enums::BankNames>> =
        HashMap::new();

    if matches!(
        pm_type,
        api_enums::PaymentMethodType::Giropay | api_enums::PaymentMethodType::Sofort
    ) {
        Ok(vec![BankCodeResponse {
            bank_name: vec![],
            eligible_connectors: connectors,
        }])
    } else {
        let mut bank_code_responses = vec![];
        for connector in &connectors {
            if let Some(connector_bank_names) = state.conf.bank_config.0.get(&pm_type) {
                if let Some(connector_hash_set) = connector_bank_names.0.get(connector) {
                    bank_names_hm.insert(connector.clone(), connector_hash_set.banks.clone());
                } else {
                    logger::error!("Could not find any configured connectors for payment_method -> {pm_type} for connector -> {connector}");
                }
            } else {
                logger::error!("Could not find any configured banks for payment_method -> {pm_type} for connector -> {connector}");
            }
        }

        let vector_of_hashsets = bank_names_hm
            .values()
            .map(|bank_names_hashset| bank_names_hashset.to_owned())
            .collect::<Vec<_>>();

        let mut common_bank_names = HashSet::new();
        if let Some(first_element) = vector_of_hashsets.first() {
            common_bank_names = vector_of_hashsets
                .iter()
                .skip(1)
                .fold(first_element.to_owned(), |acc, hs| {
                    acc.intersection(hs).cloned().collect()
                });
        }

        if !common_bank_names.is_empty() {
            bank_code_responses.push(BankCodeResponse {
                bank_name: common_bank_names.clone().into_iter().collect(),
                eligible_connectors: connectors.clone(),
            });
        }

        for connector in connectors {
            if let Some(all_bank_codes_for_connector) = bank_names_hm.get(&connector) {
                let remaining_bank_codes: HashSet<_> = all_bank_codes_for_connector
                    .difference(&common_bank_names)
                    .collect();

                if !remaining_bank_codes.is_empty() {
                    bank_code_responses.push(BankCodeResponse {
                        bank_name: remaining_bank_codes
                            .into_iter()
                            .map(|ele| ele.to_owned())
                            .collect(),
                        eligible_connectors: vec![connector],
                    })
                }
            } else {
                logger::error!("Could not find any configured banks for payment_method -> {pm_type} for connector -> {connector}");
            }
        }
        Ok(bank_code_responses)
    }
}

fn get_val(str: String, val: &serde_json::Value) -> Option<String> {
    str.split('.')
        .try_fold(val, |acc, x| acc.get(x))
        .and_then(|v| v.as_str())
        .map(|s| s.to_string())
}

pub async fn list_payment_methods(
    state: routes::SessionState,
    merchant_account: domain::MerchantAccount,
    key_store: domain::MerchantKeyStore,
    mut req: api::PaymentMethodListRequest,
) -> errors::RouterResponse<api::PaymentMethodListResponse> {
    let db = &*state.store;
    let pm_config_mapping = &state.conf.pm_filters;
    let key_manager_state = &(&state).into();
    let payment_intent = if let Some(cs) = &req.client_secret {
        if cs.starts_with("pm_") {
            validate_payment_method_and_client_secret(cs, db, &merchant_account).await?;
            None
        } else {
            helpers::verify_payment_intent_time_and_client_secret(
                &state,
                &merchant_account,
                &key_store,
                req.client_secret.clone(),
            )
            .await?
        }
    } else {
        None
    };

    let shipping_address = payment_intent
        .as_ref()
        .async_map(|pi| async {
            helpers::get_address_by_id(
                &state,
                pi.shipping_address_id.clone(),
                &key_store,
                &pi.payment_id,
                merchant_account.get_id(),
                merchant_account.storage_scheme,
            )
            .await
        })
        .await
        .transpose()?
        .flatten();

    let billing_address = payment_intent
        .as_ref()
        .async_map(|pi| async {
            helpers::get_address_by_id(
                &state,
                pi.billing_address_id.clone(),
                &key_store,
                &pi.payment_id,
                merchant_account.get_id(),
                merchant_account.storage_scheme,
            )
            .await
        })
        .await
        .transpose()?
        .flatten();

    let customer = payment_intent
        .as_ref()
        .async_and_then(|pi| async {
            pi.customer_id
                .as_ref()
                .async_and_then(|cust| async {
                    db.find_customer_by_customer_id_merchant_id(
                        key_manager_state,
                        cust,
                        &pi.merchant_id,
                        &key_store,
                        merchant_account.storage_scheme,
                    )
                    .await
                    .to_not_found_response(errors::ApiErrorResponse::CustomerNotFound)
                    .ok()
                })
                .await
        })
        .await;

    let payment_attempt = payment_intent
        .as_ref()
        .async_map(|pi| async {
            db.find_payment_attempt_by_payment_id_merchant_id_attempt_id(
                &pi.payment_id,
                &pi.merchant_id,
                &pi.active_attempt.get_id(),
                merchant_account.storage_scheme,
            )
            .await
            .change_context(errors::ApiErrorResponse::PaymentNotFound)
        })
        .await
        .transpose()?;
    let setup_future_usage = payment_intent.as_ref().and_then(|pi| pi.setup_future_usage);
    let payment_type = payment_attempt.as_ref().map(|pa| {
        let amount = api::Amount::from(pa.amount);
        let mandate_type = if pa.mandate_id.is_some() {
            Some(api::MandateTransactionType::RecurringMandateTransaction)
        } else if pa.mandate_details.is_some()
            || setup_future_usage
                .map(|future_usage| future_usage == common_enums::enums::FutureUsage::OffSession)
                .unwrap_or(false)
        {
            Some(api::MandateTransactionType::NewMandateTransaction)
        } else {
            None
        };

        helpers::infer_payment_type(&amount, mandate_type.as_ref())
    });

    let all_mcas = db
        .find_merchant_connector_account_by_merchant_id_and_disabled_list(
            key_manager_state,
            merchant_account.get_id(),
            false,
            &key_store,
        )
        .await
        .to_not_found_response(errors::ApiErrorResponse::MerchantAccountNotFound)?;

    let profile_id = payment_intent
        .as_ref()
        .async_map(|payment_intent| async {
            crate::core::utils::get_profile_id_from_business_details(
                payment_intent.business_country,
                payment_intent.business_label.as_ref(),
                &merchant_account,
                payment_intent.profile_id.as_ref(),
                db,
                false,
            )
            .await
            .attach_printable("Could not find profile id from business details")
        })
        .await
        .transpose()?;
    let business_profile = core_utils::validate_and_get_business_profile(
        db,
        profile_id.as_ref(),
        merchant_account.get_id(),
    )
    .await?;

    // filter out connectors based on the business country
    let filtered_mcas = helpers::filter_mca_based_on_business_profile(all_mcas, profile_id.clone());

    logger::debug!(mca_before_filtering=?filtered_mcas);

    let mut response: Vec<ResponsePaymentMethodIntermediate> = vec![];
    // Key creation for storing PM_FILTER_CGRAPH
    let key = {
        let profile_id = profile_id
            .clone()
            .get_required_value("profile_id")
            .change_context(errors::ApiErrorResponse::GenericNotFoundError {
                message: "Profile id not found".to_string(),
            })?;
        format!(
            "pm_filters_cgraph_{}_{}",
            merchant_account.get_id(),
            profile_id
        )
    };

    if let Some(graph) = get_merchant_pm_filter_graph(&state, &key).await {
        // Derivation of PM_FILTER_CGRAPH from MokaCache successful
        for mca in &filtered_mcas {
            let payment_methods = match &mca.payment_methods_enabled {
                Some(pm) => pm,
                None => continue,
            };
            filter_payment_methods(
                &graph,
                mca.merchant_connector_id.clone(),
                payment_methods,
                &mut req,
                &mut response,
                payment_intent.as_ref(),
                payment_attempt.as_ref(),
                billing_address.as_ref(),
                mca.connector_name.clone(),
                &state.conf.saved_payment_methods,
            )
            .await?;
        }
    } else {
        // No PM_FILTER_CGRAPH Cache present in MokaCache
        let mut builder = cgraph::ConstraintGraphBuilder::new();
        for mca in &filtered_mcas {
            let domain_id = builder.make_domain(
                mca.merchant_connector_id.clone(),
                mca.connector_name.as_str(),
            );

            let Ok(domain_id) = domain_id else {
                logger::error!("Failed to construct domain for list payment methods");
                return Err(errors::ApiErrorResponse::InternalServerError.into());
            };

            let payment_methods = match &mca.payment_methods_enabled {
                Some(pm) => pm,
                None => continue,
            };
            if let Err(e) = make_pm_graph(
                &mut builder,
                domain_id,
                payment_methods,
                mca.connector_name.clone(),
                pm_config_mapping,
                &state.conf.mandates.supported_payment_methods,
                &state.conf.mandates.update_mandate_supported,
            ) {
                logger::error!(
                    "Failed to construct constraint graph for list payment methods {e:?}"
                );
            }
        }

        // Refreshing our CGraph cache
        let graph = refresh_pm_filters_cache(&state, &key, builder.build()).await;

        for mca in &filtered_mcas {
            let payment_methods = match &mca.payment_methods_enabled {
                Some(pm) => pm,
                None => continue,
            };
            filter_payment_methods(
                &graph,
                mca.merchant_connector_id.clone(),
                payment_methods,
                &mut req,
                &mut response,
                payment_intent.as_ref(),
                payment_attempt.as_ref(),
                billing_address.as_ref(),
                mca.connector_name.clone(),
                &state.conf.saved_payment_methods,
            )
            .await?;
        }
    }
    logger::info!(
        "The Payment Methods available after Constraint Graph filtering are {:?}",
        response
    );

    // Filter out wallet payment method from mca if customer has already saved it
    customer
        .as_ref()
        .async_map(|customer| async {
            let wallet_pm_exists = response
                .iter()
                .any(|mca| mca.payment_method == enums::PaymentMethod::Wallet);
            if wallet_pm_exists {
                match db
                    .find_payment_method_by_customer_id_merchant_id_list(
                        &customer.customer_id,
                       merchant_account.get_id(),
                        None,
                    )
                    .await
                {
                    Ok(customer_payment_methods) => {
                        let customer_wallet_pm = customer_payment_methods
                            .iter()
                            .filter(|cust_pm| {
                                cust_pm.payment_method == Some(enums::PaymentMethod::Wallet)
                            })
                            .collect::<Vec<_>>();

                        response.retain(|mca| {
                            !(mca.payment_method == enums::PaymentMethod::Wallet
                                && customer_wallet_pm.iter().any(|cust_pm| {
                                    cust_pm.payment_method_type == Some(mca.payment_method_type)
                                }))
                        });

                        logger::debug!("Filtered out wallet payment method from mca since customer has already saved it");
                        Ok(())
                    }
                    Err(error) => {
                        if error.current_context().is_db_not_found() {
                            Ok(())
                        } else {
                            Err(error)
                                .change_context(errors::ApiErrorResponse::InternalServerError)
                                .attach_printable("failed to find payment methods for a customer")
                        }
                    }
                }
            } else {
                Ok(())
            }
        })
        .await
        .transpose()?;

    let mut pmt_to_auth_connector: HashMap<
        enums::PaymentMethod,
        HashMap<enums::PaymentMethodType, String>,
    > = HashMap::new();

    if let Some((payment_attempt, payment_intent)) =
        payment_attempt.as_ref().zip(payment_intent.as_ref())
    {
        let routing_enabled_pms = HashSet::from([
            api_enums::PaymentMethod::BankTransfer,
            api_enums::PaymentMethod::BankDebit,
            api_enums::PaymentMethod::BankRedirect,
        ]);

        let routing_enabled_pm_types = HashSet::from([
            api_enums::PaymentMethodType::GooglePay,
            api_enums::PaymentMethodType::ApplePay,
            api_enums::PaymentMethodType::Klarna,
            api_enums::PaymentMethodType::Paypal,
        ]);

        let mut chosen = Vec::<api::SessionConnectorData>::new();
        for intermediate in &response {
            if routing_enabled_pm_types.contains(&intermediate.payment_method_type)
                || routing_enabled_pms.contains(&intermediate.payment_method)
            {
                let connector_data = api::ConnectorData::get_connector_by_name(
                    &state.clone().conf.connectors,
                    &intermediate.connector,
                    api::GetToken::from(intermediate.payment_method_type),
                    None,
                )
                .change_context(errors::ApiErrorResponse::InternalServerError)
                .attach_printable("invalid connector name received")?;

                chosen.push(api::SessionConnectorData {
                    payment_method_type: intermediate.payment_method_type,
                    connector: connector_data,
                    business_sub_label: None,
                });
            }
        }
        let sfr = SessionFlowRoutingInput {
            state: &state,
            country: shipping_address.clone().and_then(|ad| ad.country),
            key_store: &key_store,
            merchant_account: &merchant_account,
            payment_attempt,
            payment_intent,
            chosen,
        };
        let result = routing::perform_session_flow_routing(sfr, &enums::TransactionType::Payment)
            .await
            .change_context(errors::ApiErrorResponse::InternalServerError)
            .attach_printable("error performing session flow routing")?;

        response.retain(|intermediate| {
            if !routing_enabled_pm_types.contains(&intermediate.payment_method_type)
                && !routing_enabled_pms.contains(&intermediate.payment_method)
            {
                return true;
            }

            if let Some(choice) = result.get(&intermediate.payment_method_type) {
                if let Some(first_routable_connector) = choice.first() {
                    intermediate.connector
                        == first_routable_connector
                            .connector
                            .connector_name
                            .to_string()
                } else {
                    false
                }
            } else {
                false
            }
        });

        let mut routing_info: storage::PaymentRoutingInfo = payment_attempt
            .straight_through_algorithm
            .clone()
            .map(|val| val.parse_value("PaymentRoutingInfo"))
            .transpose()
            .change_context(errors::ApiErrorResponse::InternalServerError)
            .attach_printable("Invalid PaymentRoutingInfo format found in payment attempt")?
            .unwrap_or_else(|| storage::PaymentRoutingInfo {
                algorithm: None,
                pre_routing_results: None,
            });

        let mut pre_routing_results: HashMap<
            api_enums::PaymentMethodType,
            storage::PreRoutingConnectorChoice,
        > = HashMap::new();

        for (pm_type, routing_choice) in result {
            let mut routable_choice_list = vec![];
            for choice in routing_choice {
                let routable_choice = routing_types::RoutableConnectorChoice {
                    choice_kind: routing_types::RoutableChoiceKind::FullStruct,
                    connector: choice
                        .connector
                        .connector_name
                        .to_string()
                        .parse::<api_enums::RoutableConnectors>()
                        .change_context(errors::ApiErrorResponse::InternalServerError)?,
                    merchant_connector_id: choice.connector.merchant_connector_id.clone(),
                };
                routable_choice_list.push(routable_choice);
            }
            pre_routing_results.insert(
                pm_type,
                storage::PreRoutingConnectorChoice::Multiple(routable_choice_list),
            );
        }

        let redis_conn = db
            .get_redis_conn()
            .map_err(|redis_error| logger::error!(?redis_error))
            .ok();

        let mut val = Vec::new();

        for (payment_method_type, routable_connector_choice) in &pre_routing_results {
            let routable_connector_list = match routable_connector_choice {
                storage::PreRoutingConnectorChoice::Single(routable_connector) => {
                    vec![routable_connector.clone()]
                }
                storage::PreRoutingConnectorChoice::Multiple(routable_connector_list) => {
                    routable_connector_list.clone()
                }
            };

            let first_routable_connector = routable_connector_list
                .first()
                .ok_or(errors::ApiErrorResponse::IncorrectPaymentMethodConfiguration)?;

            let matched_mca = filtered_mcas.iter().find(|m| {
                first_routable_connector.merchant_connector_id.as_ref()
                    == Some(&m.merchant_connector_id)
            });

            if let Some(m) = matched_mca {
                let pm_auth_config = m
                    .pm_auth_config
                    .as_ref()
                    .map(|config| {
                        serde_json::from_value::<PaymentMethodAuthConfig>(config.clone().expose())
                            .change_context(errors::StorageError::DeserializationFailed)
                            .attach_printable("Failed to deserialize Payment Method Auth config")
                    })
                    .transpose()
                    .unwrap_or_else(|error| {
                        logger::error!(?error);
                        None
                    });

                if let Some(config) = pm_auth_config {
                    config
                        .enabled_payment_methods
                        .iter()
                        .for_each(|inner_config| {
                            if inner_config.payment_method_type == *payment_method_type {
                                let pm = pmt_to_auth_connector
                                    .get(&inner_config.payment_method)
                                    .cloned();

                                let inner_map = if let Some(mut inner_map) = pm {
                                    inner_map.insert(
                                        *payment_method_type,
                                        inner_config.connector_name.clone(),
                                    );
                                    inner_map
                                } else {
                                    HashMap::from([(
                                        *payment_method_type,
                                        inner_config.connector_name.clone(),
                                    )])
                                };

                                pmt_to_auth_connector
                                    .insert(inner_config.payment_method, inner_map);
                                val.push(inner_config.clone());
                            }
                        });
                };
            }
        }

        let pm_auth_key = format!("pm_auth_{}", payment_intent.payment_id);
        let redis_expiry = state.conf.payment_method_auth.get_inner().redis_expiry;

        if let Some(rc) = redis_conn {
            rc.serialize_and_set_key_with_expiry(pm_auth_key.as_str(), val, redis_expiry)
                .await
                .attach_printable("Failed to store pm auth data in redis")
                .unwrap_or_else(|error| {
                    logger::error!(?error);
                })
        };

        routing_info.pre_routing_results = Some(pre_routing_results);

        let encoded = routing_info
            .encode_to_value()
            .change_context(errors::ApiErrorResponse::InternalServerError)
            .attach_printable("Unable to serialize payment routing info to value")?;

        let attempt_update = storage::PaymentAttemptUpdate::UpdateTrackers {
            payment_token: None,
            connector: None,
            straight_through_algorithm: Some(encoded),
            amount_capturable: None,
            updated_by: merchant_account.storage_scheme.to_string(),
            merchant_connector_id: None,
            surcharge_amount: None,
            tax_amount: None,
        };

        state
            .store
            .update_payment_attempt_with_attempt_id(
                payment_attempt.clone(),
                attempt_update,
                merchant_account.storage_scheme,
            )
            .await
            .to_not_found_response(errors::ApiErrorResponse::PaymentNotFound)?;
    }

    // Check for `use_billing_as_payment_method_billing` config under business_profile
    // If this is disabled, then the billing details in required fields will be empty and have to be collected by the customer
    let billing_address_for_calculating_required_fields = business_profile
        .as_ref()
        .and_then(|business_profile| business_profile.use_billing_as_payment_method_billing)
        .unwrap_or(true)
        .then_some(billing_address.as_ref())
        .flatten();

    let req = api_models::payments::PaymentsRequest::foreign_try_from((
        payment_attempt.as_ref(),
        payment_intent.as_ref(),
        shipping_address.as_ref(),
        billing_address_for_calculating_required_fields,
        customer.as_ref(),
    ))?;
    let req_val = serde_json::to_value(req).ok();
    logger::debug!(filtered_payment_methods=?response);

    let mut payment_experiences_consolidated_hm: HashMap<
        api_enums::PaymentMethod,
        HashMap<api_enums::PaymentMethodType, HashMap<api_enums::PaymentExperience, Vec<String>>>,
    > = HashMap::new();

    let mut card_networks_consolidated_hm: HashMap<
        api_enums::PaymentMethod,
        HashMap<api_enums::PaymentMethodType, HashMap<api_enums::CardNetwork, Vec<String>>>,
    > = HashMap::new();

    let mut banks_consolidated_hm: HashMap<api_enums::PaymentMethodType, Vec<String>> =
        HashMap::new();

    let mut bank_debits_consolidated_hm =
        HashMap::<api_enums::PaymentMethodType, Vec<String>>::new();

    let mut bank_transfer_consolidated_hm =
        HashMap::<api_enums::PaymentMethodType, Vec<String>>::new();

    // All the required fields will be stored here and later filtered out based on business profile config
    let mut required_fields_hm = HashMap::<
        api_enums::PaymentMethod,
        HashMap<api_enums::PaymentMethodType, HashMap<String, RequiredFieldInfo>>,
    >::new();

    for element in response.clone() {
        let payment_method = element.payment_method;
        let payment_method_type = element.payment_method_type;
        let connector = element.connector.clone();

        let connector_variant = api_enums::Connector::from_str(connector.as_str())
            .change_context(errors::ConnectorError::InvalidConnectorName)
            .change_context(errors::ApiErrorResponse::InvalidDataValue {
                field_name: "connector",
            })
            .attach_printable_lazy(|| format!("unable to parse connector name {connector:?}"))?;
        state.conf.required_fields.0.get(&payment_method).map(
            |required_fields_hm_for_each_payment_method_type| {
                required_fields_hm_for_each_payment_method_type
                    .0
                    .get(&payment_method_type)
                    .map(|required_fields_hm_for_each_connector| {
                        required_fields_hm.entry(payment_method).or_default();
                        required_fields_hm_for_each_connector
                            .fields
                            .get(&connector_variant)
                            .map(|required_fields_final| {
                                let mut required_fields_hs = required_fields_final.common.clone();
                                if let Some(pa) = payment_attempt.as_ref() {
                                    if let Some(_mandate) = &pa.mandate_details {
                                        required_fields_hs
                                            .extend(required_fields_final.mandate.clone());
                                    } else {
                                        required_fields_hs
                                            .extend(required_fields_final.non_mandate.clone());
                                    }
                                }

                                let should_send_shipping_details =
                                    business_profile.clone().and_then(|business_profile| {
                                        business_profile
                                            .collect_shipping_details_from_wallet_connector
                                    });

                                // Remove shipping fields from required fields based on business profile configuration
                                if should_send_shipping_details != Some(true) {
                                    let shipping_variants =
                                        api_enums::FieldType::get_shipping_variants();

                                    let keys_to_be_removed = required_fields_hs
                                        .iter()
                                        .filter(|(_key, value)| {
                                            shipping_variants.contains(&value.field_type)
                                        })
                                        .map(|(key, _value)| key.to_string())
                                        .collect::<Vec<_>>();

                                    keys_to_be_removed.iter().for_each(|key_to_be_removed| {
                                        required_fields_hs.remove(key_to_be_removed);
                                    });
                                }

                                // get the config, check the enums while adding
                                {
                                    for (key, val) in &mut required_fields_hs {
                                        let temp = req_val
                                            .as_ref()
                                            .and_then(|r| get_val(key.to_owned(), r));
                                        if let Some(s) = temp {
                                            val.value = Some(s.into())
                                        };
                                    }
                                }

                                let existing_req_fields_hs = required_fields_hm
                                    .get_mut(&payment_method)
                                    .and_then(|inner_hm| inner_hm.get_mut(&payment_method_type));

                                // If payment_method_type already exist in required_fields_hm, extend the required_fields hs to existing hs.
                                if let Some(inner_hs) = existing_req_fields_hs {
                                    inner_hs.extend(required_fields_hs);
                                } else {
                                    required_fields_hm.get_mut(&payment_method).map(|inner_hm| {
                                        inner_hm.insert(payment_method_type, required_fields_hs)
                                    });
                                }
                            })
                    })
            },
        );

        if let Some(payment_experience) = element.payment_experience {
            if let Some(payment_method_hm) =
                payment_experiences_consolidated_hm.get_mut(&payment_method)
            {
                if let Some(payment_method_type_hm) =
                    payment_method_hm.get_mut(&payment_method_type)
                {
                    if let Some(vector_of_connectors) =
                        payment_method_type_hm.get_mut(&payment_experience)
                    {
                        vector_of_connectors.push(connector);
                    } else {
                        payment_method_type_hm.insert(payment_experience, vec![connector]);
                    }
                } else {
                    payment_method_hm.insert(
                        payment_method_type,
                        HashMap::from([(payment_experience, vec![connector])]),
                    );
                }
            } else {
                let inner_hm = HashMap::from([(payment_experience, vec![connector])]);
                let payment_method_type_hm = HashMap::from([(payment_method_type, inner_hm)]);
                payment_experiences_consolidated_hm.insert(payment_method, payment_method_type_hm);
            }
        }

        if let Some(card_networks) = element.card_networks {
            if let Some(payment_method_hm) = card_networks_consolidated_hm.get_mut(&payment_method)
            {
                if let Some(payment_method_type_hm) =
                    payment_method_hm.get_mut(&payment_method_type)
                {
                    for card_network in card_networks {
                        if let Some(vector_of_connectors) =
                            payment_method_type_hm.get_mut(&card_network)
                        {
                            let connector = element.connector.clone();
                            vector_of_connectors.push(connector);
                        } else {
                            let connector = element.connector.clone();
                            payment_method_type_hm.insert(card_network, vec![connector]);
                        }
                    }
                } else {
                    let mut inner_hashmap: HashMap<api_enums::CardNetwork, Vec<String>> =
                        HashMap::new();
                    for card_network in card_networks {
                        if let Some(vector_of_connectors) = inner_hashmap.get_mut(&card_network) {
                            let connector = element.connector.clone();
                            vector_of_connectors.push(connector);
                        } else {
                            let connector = element.connector.clone();
                            inner_hashmap.insert(card_network, vec![connector]);
                        }
                    }
                    payment_method_hm.insert(payment_method_type, inner_hashmap);
                }
            } else {
                let mut inner_hashmap: HashMap<api_enums::CardNetwork, Vec<String>> =
                    HashMap::new();
                for card_network in card_networks {
                    if let Some(vector_of_connectors) = inner_hashmap.get_mut(&card_network) {
                        let connector = element.connector.clone();
                        vector_of_connectors.push(connector);
                    } else {
                        let connector = element.connector.clone();
                        inner_hashmap.insert(card_network, vec![connector]);
                    }
                }
                let payment_method_type_hm = HashMap::from([(payment_method_type, inner_hashmap)]);
                card_networks_consolidated_hm.insert(payment_method, payment_method_type_hm);
            }
        }

        if element.payment_method == api_enums::PaymentMethod::BankRedirect {
            let connector = element.connector.clone();
            if let Some(vector_of_connectors) =
                banks_consolidated_hm.get_mut(&element.payment_method_type)
            {
                vector_of_connectors.push(connector);
            } else {
                banks_consolidated_hm.insert(element.payment_method_type, vec![connector]);
            }
        }

        if element.payment_method == api_enums::PaymentMethod::BankDebit {
            let connector = element.connector.clone();
            if let Some(vector_of_connectors) =
                bank_debits_consolidated_hm.get_mut(&element.payment_method_type)
            {
                vector_of_connectors.push(connector);
            } else {
                bank_debits_consolidated_hm.insert(element.payment_method_type, vec![connector]);
            }
        }

        if element.payment_method == api_enums::PaymentMethod::BankTransfer {
            let connector = element.connector.clone();
            if let Some(vector_of_connectors) =
                bank_transfer_consolidated_hm.get_mut(&element.payment_method_type)
            {
                vector_of_connectors.push(connector);
            } else {
                bank_transfer_consolidated_hm.insert(element.payment_method_type, vec![connector]);
            }
        }
    }

    let mut payment_method_responses: Vec<ResponsePaymentMethodsEnabled> = vec![];
    for key in payment_experiences_consolidated_hm.iter() {
        let mut payment_method_types = vec![];
        for payment_method_types_hm in key.1 {
            let mut payment_experience_types = vec![];
            for payment_experience_type in payment_method_types_hm.1 {
                payment_experience_types.push(PaymentExperienceTypes {
                    payment_experience_type: *payment_experience_type.0,
                    eligible_connectors: payment_experience_type.1.clone(),
                })
            }

            payment_method_types.push(ResponsePaymentMethodTypes {
                payment_method_type: *payment_method_types_hm.0,
                payment_experience: Some(payment_experience_types),
                card_networks: None,
                bank_names: None,
                bank_debits: None,
                bank_transfers: None,
                // Required fields for PayLater payment method
                required_fields: required_fields_hm
                    .get(key.0)
                    .and_then(|inner_hm| inner_hm.get(payment_method_types_hm.0))
                    .cloned(),
                surcharge_details: None,
                pm_auth_connector: pmt_to_auth_connector
                    .get(key.0)
                    .and_then(|pm_map| pm_map.get(payment_method_types_hm.0))
                    .cloned(),
            })
        }

        payment_method_responses.push(ResponsePaymentMethodsEnabled {
            payment_method: *key.0,
            payment_method_types,
        })
    }

    for key in card_networks_consolidated_hm.iter() {
        let mut payment_method_types = vec![];
        for payment_method_types_hm in key.1 {
            let mut card_network_types = vec![];
            for card_network_type in payment_method_types_hm.1 {
                card_network_types.push(CardNetworkTypes {
                    card_network: card_network_type.0.clone(),
                    eligible_connectors: card_network_type.1.clone(),
                    surcharge_details: None,
                })
            }

            payment_method_types.push(ResponsePaymentMethodTypes {
                payment_method_type: *payment_method_types_hm.0,
                card_networks: Some(card_network_types),
                payment_experience: None,
                bank_names: None,
                bank_debits: None,
                bank_transfers: None,
                // Required fields for Card payment method
                required_fields: required_fields_hm
                    .get(key.0)
                    .and_then(|inner_hm| inner_hm.get(payment_method_types_hm.0))
                    .cloned(),
                surcharge_details: None,
                pm_auth_connector: pmt_to_auth_connector
                    .get(key.0)
                    .and_then(|pm_map| pm_map.get(payment_method_types_hm.0))
                    .cloned(),
            })
        }

        payment_method_responses.push(ResponsePaymentMethodsEnabled {
            payment_method: *key.0,
            payment_method_types,
        })
    }

    let mut bank_redirect_payment_method_types = vec![];

    for key in banks_consolidated_hm.iter() {
        let payment_method_type = *key.0;
        let connectors = key.1.clone();
        let bank_names = get_banks(&state, payment_method_type, connectors)?;
        bank_redirect_payment_method_types.push({
            ResponsePaymentMethodTypes {
                payment_method_type,
                bank_names: Some(bank_names),
                payment_experience: None,
                card_networks: None,
                bank_debits: None,
                bank_transfers: None,
                // Required fields for BankRedirect payment method
                required_fields: required_fields_hm
                    .get(&api_enums::PaymentMethod::BankRedirect)
                    .and_then(|inner_hm| inner_hm.get(key.0))
                    .cloned(),
                surcharge_details: None,
                pm_auth_connector: pmt_to_auth_connector
                    .get(&enums::PaymentMethod::BankRedirect)
                    .and_then(|pm_map| pm_map.get(key.0))
                    .cloned(),
            }
        })
    }

    if !bank_redirect_payment_method_types.is_empty() {
        payment_method_responses.push(ResponsePaymentMethodsEnabled {
            payment_method: api_enums::PaymentMethod::BankRedirect,
            payment_method_types: bank_redirect_payment_method_types,
        });
    }

    let mut bank_debit_payment_method_types = vec![];

    for key in bank_debits_consolidated_hm.iter() {
        let payment_method_type = *key.0;
        let connectors = key.1.clone();
        bank_debit_payment_method_types.push({
            ResponsePaymentMethodTypes {
                payment_method_type,
                bank_names: None,
                payment_experience: None,
                card_networks: None,
                bank_debits: Some(api_models::payment_methods::BankDebitTypes {
                    eligible_connectors: connectors.clone(),
                }),
                bank_transfers: None,
                // Required fields for BankDebit payment method
                required_fields: required_fields_hm
                    .get(&api_enums::PaymentMethod::BankDebit)
                    .and_then(|inner_hm| inner_hm.get(key.0))
                    .cloned(),
                surcharge_details: None,
                pm_auth_connector: pmt_to_auth_connector
                    .get(&enums::PaymentMethod::BankDebit)
                    .and_then(|pm_map| pm_map.get(key.0))
                    .cloned(),
            }
        })
    }

    if !bank_debit_payment_method_types.is_empty() {
        payment_method_responses.push(ResponsePaymentMethodsEnabled {
            payment_method: api_enums::PaymentMethod::BankDebit,
            payment_method_types: bank_debit_payment_method_types,
        });
    }

    let mut bank_transfer_payment_method_types = vec![];

    for key in bank_transfer_consolidated_hm.iter() {
        let payment_method_type = *key.0;
        let connectors = key.1.clone();
        bank_transfer_payment_method_types.push({
            ResponsePaymentMethodTypes {
                payment_method_type,
                bank_names: None,
                payment_experience: None,
                card_networks: None,
                bank_debits: None,
                bank_transfers: Some(api_models::payment_methods::BankTransferTypes {
                    eligible_connectors: connectors,
                }),
                // Required fields for BankTransfer payment method
                required_fields: required_fields_hm
                    .get(&api_enums::PaymentMethod::BankTransfer)
                    .and_then(|inner_hm| inner_hm.get(key.0))
                    .cloned(),
                surcharge_details: None,
                pm_auth_connector: pmt_to_auth_connector
                    .get(&enums::PaymentMethod::BankTransfer)
                    .and_then(|pm_map| pm_map.get(key.0))
                    .cloned(),
            }
        })
    }

    if !bank_transfer_payment_method_types.is_empty() {
        payment_method_responses.push(ResponsePaymentMethodsEnabled {
            payment_method: api_enums::PaymentMethod::BankTransfer,
            payment_method_types: bank_transfer_payment_method_types,
        });
    }
    let currency = payment_intent.as_ref().and_then(|pi| pi.currency);
    let request_external_three_ds_authentication = payment_intent
        .as_ref()
        .and_then(|intent| intent.request_external_three_ds_authentication)
        .unwrap_or(false);
    let merchant_surcharge_configs =
        if let Some((payment_attempt, payment_intent, business_profile)) = payment_attempt
            .as_ref()
            .zip(payment_intent)
            .zip(business_profile.as_ref())
            .map(|((pa, pi), bp)| (pa, pi, bp))
        {
            Box::pin(call_surcharge_decision_management(
                state,
                &merchant_account,
                &key_store,
                business_profile,
                payment_attempt,
                payment_intent,
                billing_address,
                &mut payment_method_responses,
            ))
            .await?
        } else {
            api_surcharge_decision_configs::MerchantSurchargeConfigs::default()
        };

    let collect_shipping_details_from_wallets = business_profile
        .as_ref()
        .and_then(|bp| bp.collect_shipping_details_from_wallet_connector);

    let collect_billing_details_from_wallets = business_profile
        .as_ref()
        .and_then(|bp| bp.collect_billing_details_from_wallet_connector);
    Ok(services::ApplicationResponse::Json(
        api::PaymentMethodListResponse {
            redirect_url: business_profile
                .as_ref()
                .and_then(|business_profile| business_profile.return_url.clone()),
            merchant_name: merchant_account.merchant_name,
            payment_type,
            payment_methods: payment_method_responses,
            mandate_payment: payment_attempt.and_then(|inner| inner.mandate_details).map(
                |d| match d {
                    hyperswitch_domain_models::mandates::MandateDataType::SingleUse(i) => {
                        api::MandateType::SingleUse(api::MandateAmountData {
                            amount: i.amount,
                            currency: i.currency,
                            start_date: i.start_date,
                            end_date: i.end_date,
                            metadata: i.metadata,
                        })
                    }
                    hyperswitch_domain_models::mandates::MandateDataType::MultiUse(Some(i)) => {
                        api::MandateType::MultiUse(Some(api::MandateAmountData {
                            amount: i.amount,
                            currency: i.currency,
                            start_date: i.start_date,
                            end_date: i.end_date,
                            metadata: i.metadata,
                        }))
                    }
                    hyperswitch_domain_models::mandates::MandateDataType::MultiUse(None) => {
                        api::MandateType::MultiUse(None)
                    }
                },
            ),
            show_surcharge_breakup_screen: merchant_surcharge_configs
                .show_surcharge_breakup_screen
                .unwrap_or_default(),
            currency,
            request_external_three_ds_authentication,
            collect_shipping_details_from_wallets,
            collect_billing_details_from_wallets,
        },
    ))
}

async fn validate_payment_method_and_client_secret(
    cs: &String,
    db: &dyn db::StorageInterface,
    merchant_account: &domain::MerchantAccount,
) -> Result<(), error_stack::Report<errors::ApiErrorResponse>> {
    let pm_vec = cs.split("_secret").collect::<Vec<&str>>();
    let pm_id = pm_vec
        .first()
        .ok_or(errors::ApiErrorResponse::MissingRequiredField {
            field_name: "client_secret",
        })?;

    let payment_method = db
        .find_payment_method(pm_id, merchant_account.storage_scheme)
        .await
        .change_context(errors::ApiErrorResponse::PaymentMethodNotFound)
        .attach_printable("Unable to find payment method")?;

    let client_secret_expired =
        authenticate_pm_client_secret_and_check_expiry(cs, &payment_method)?;
    if client_secret_expired {
        return Err::<(), error_stack::Report<errors::ApiErrorResponse>>(
            (errors::ApiErrorResponse::ClientSecretExpired).into(),
        );
    }
    Ok(())
}

#[allow(clippy::too_many_arguments)]
pub async fn call_surcharge_decision_management(
    state: routes::SessionState,
    merchant_account: &domain::MerchantAccount,
    key_store: &domain::MerchantKeyStore,
    business_profile: &BusinessProfile,
    payment_attempt: &storage::PaymentAttempt,
    payment_intent: storage::PaymentIntent,
    billing_address: Option<domain::Address>,
    response_payment_method_types: &mut [ResponsePaymentMethodsEnabled],
) -> errors::RouterResult<api_surcharge_decision_configs::MerchantSurchargeConfigs> {
    let algorithm_ref: routing_types::RoutingAlgorithmRef = merchant_account
        .routing_algorithm
        .clone()
        .map(|val| val.parse_value("routing algorithm"))
        .transpose()
        .change_context(errors::ApiErrorResponse::InternalServerError)
        .attach_printable("Could not decode the routing algorithm")?
        .unwrap_or_default();
    let (surcharge_results, merchant_sucharge_configs) =
        perform_surcharge_decision_management_for_payment_method_list(
            &state,
            algorithm_ref,
            payment_attempt,
            &payment_intent,
            billing_address.as_ref().map(Into::into),
            response_payment_method_types,
        )
        .await
        .change_context(errors::ApiErrorResponse::InternalServerError)
        .attach_printable("error performing surcharge decision operation")?;
    if !surcharge_results.is_empty_result() {
        surcharge_results
            .persist_individual_surcharge_details_in_redis(&state, business_profile)
            .await?;
        let _ = state
            .store
            .update_payment_intent(
                &(&state).into(),
                payment_intent,
                storage::PaymentIntentUpdate::SurchargeApplicableUpdate {
                    surcharge_applicable: true,
                    updated_by: merchant_account.storage_scheme.to_string(),
                },
                key_store,
                merchant_account.storage_scheme,
            )
            .await
            .to_not_found_response(errors::ApiErrorResponse::PaymentNotFound)
            .attach_printable("Failed to update surcharge_applicable in Payment Intent");
    }
    Ok(merchant_sucharge_configs)
}

pub async fn call_surcharge_decision_management_for_saved_card(
    state: &routes::SessionState,
    merchant_account: &domain::MerchantAccount,
    key_store: &domain::MerchantKeyStore,
    business_profile: &BusinessProfile,
    payment_attempt: &storage::PaymentAttempt,
    payment_intent: storage::PaymentIntent,
    customer_payment_method_response: &mut api::CustomerPaymentMethodsListResponse,
) -> errors::RouterResult<()> {
    let algorithm_ref: routing_types::RoutingAlgorithmRef = merchant_account
        .routing_algorithm
        .clone()
        .map(|val| val.parse_value("routing algorithm"))
        .transpose()
        .change_context(errors::ApiErrorResponse::InternalServerError)
        .attach_printable("Could not decode the routing algorithm")?
        .unwrap_or_default();
    let surcharge_results = perform_surcharge_decision_management_for_saved_cards(
        state,
        algorithm_ref,
        payment_attempt,
        &payment_intent,
        &mut customer_payment_method_response.customer_payment_methods,
    )
    .await
    .change_context(errors::ApiErrorResponse::InternalServerError)
    .attach_printable("error performing surcharge decision operation")?;
    if !surcharge_results.is_empty_result() {
        surcharge_results
            .persist_individual_surcharge_details_in_redis(state, business_profile)
            .await?;
        let _ = state
            .store
            .update_payment_intent(
                &state.into(),
                payment_intent,
                storage::PaymentIntentUpdate::SurchargeApplicableUpdate {
                    surcharge_applicable: true,
                    updated_by: merchant_account.storage_scheme.to_string(),
                },
                key_store,
                merchant_account.storage_scheme,
            )
            .await
            .to_not_found_response(errors::ApiErrorResponse::PaymentNotFound)
            .attach_printable("Failed to update surcharge_applicable in Payment Intent");
    }
    Ok(())
}

#[allow(clippy::too_many_arguments)]
pub async fn filter_payment_methods(
    graph: &cgraph::ConstraintGraph<dir::DirValue>,
    mca_id: String,
    payment_methods: &[serde_json::Value],
    req: &mut api::PaymentMethodListRequest,
    resp: &mut Vec<ResponsePaymentMethodIntermediate>,
    payment_intent: Option<&storage::PaymentIntent>,
    payment_attempt: Option<&storage::PaymentAttempt>,
    address: Option<&domain::Address>,
    connector: String,
    saved_payment_methods: &settings::EligiblePaymentMethods,
) -> errors::CustomResult<(), errors::ApiErrorResponse> {
    for payment_method in payment_methods.iter() {
        let parse_result = serde_json::from_value::<PaymentMethodsEnabled>(payment_method.clone());
        if let Ok(payment_methods_enabled) = parse_result {
            let payment_method = payment_methods_enabled.payment_method;

            let allowed_payment_method_types = payment_intent.and_then(|payment_intent| {
                payment_intent
                    .allowed_payment_method_types
                    .clone()
                    .map(|val| val.parse_value("Vec<PaymentMethodType>"))
                    .transpose()
                    .unwrap_or_else(|error| {
                        logger::error!(
                            ?error,
                            "Failed to deserialize PaymentIntent allowed_payment_method_types"
                        );
                        None
                    })
            });

            for payment_method_type_info in payment_methods_enabled
                .payment_method_types
                .unwrap_or_default()
            {
                if filter_recurring_based(&payment_method_type_info, req.recurring_enabled)
                    && filter_installment_based(
                        &payment_method_type_info,
                        req.installment_payment_enabled,
                    )
                    && filter_amount_based(&payment_method_type_info, req.amount)
                {
                    let payment_method_object = payment_method_type_info.clone();

                    let pm_dir_value: dir::DirValue =
                        (payment_method_type_info.payment_method_type, payment_method)
                            .into_dir_value()
                            .change_context(errors::ApiErrorResponse::InternalServerError)
                            .attach_printable("pm_value_node not created")?;

                    let connector_variant = api_enums::Connector::from_str(connector.as_str())
                        .change_context(errors::ConnectorError::InvalidConnectorName)
                        .change_context(errors::ApiErrorResponse::InvalidDataValue {
                            field_name: "connector",
                        })
                        .attach_printable_lazy(|| {
                            format!("unable to parse connector name {connector:?}")
                        })?;

                    let mut context_values: Vec<dir::DirValue> = Vec::new();
                    context_values.push(pm_dir_value.clone());

                    payment_intent.map(|intent| {
                        intent.currency.map(|currency| {
                            context_values.push(dir::DirValue::PaymentCurrency(currency))
                        })
                    });
                    address.map(|address| {
                        address.country.map(|country| {
                            context_values.push(dir::DirValue::BillingCountry(
                                common_enums::Country::from_alpha2(country),
                            ))
                        })
                    });

                    // Addition of Connector to context
                    if let Ok(connector) = api_enums::RoutableConnectors::from_str(
                        connector_variant.to_string().as_str(),
                    ) {
                        context_values.push(dir::DirValue::Connector(Box::new(
                            api_models::routing::ast::ConnectorChoice { connector },
                        )));
                    };

                    let filter_pm_based_on_allowed_types = filter_pm_based_on_allowed_types(
                        allowed_payment_method_types.as_ref(),
                        &payment_method_object.payment_method_type,
                    );

                    if payment_attempt
                        .and_then(|attempt| attempt.mandate_details.as_ref())
                        .is_some()
                    {
                        context_values.push(dir::DirValue::PaymentType(
                            euclid::enums::PaymentType::NewMandate,
                        ));
                    };

                    payment_attempt
                        .and_then(|attempt| attempt.mandate_data.as_ref())
                        .map(|mandate_detail| {
                            if mandate_detail.update_mandate_id.is_some() {
                                context_values.push(dir::DirValue::PaymentType(
                                    euclid::enums::PaymentType::UpdateMandate,
                                ));
                            }
                        });

                    payment_attempt
                        .map(|attempt| {
                            attempt.mandate_data.is_none() && attempt.mandate_details.is_none()
                        })
                        .and_then(|res| {
                            res.then(|| {
                                context_values.push(dir::DirValue::PaymentType(
                                    euclid::enums::PaymentType::NonMandate,
                                ))
                            })
                        });

                    payment_attempt
                        .and_then(|inner| inner.capture_method)
                        .map(|capture_method| {
                            context_values.push(dir::DirValue::CaptureMethod(capture_method));
                        });

                    let filter_pm_card_network_based = filter_pm_card_network_based(
                        payment_method_object.card_networks.as_ref(),
                        req.card_networks.as_ref(),
                        &payment_method_object.payment_method_type,
                    );

                    let saved_payment_methods_filter = req
                        .client_secret
                        .as_ref()
                        .map(|cs| {
                            if cs.starts_with("pm_") {
                                saved_payment_methods
                                    .sdk_eligible_payment_methods
                                    .contains(payment_method.to_string().as_str())
                            } else {
                                true
                            }
                        })
                        .unwrap_or(true);

                    let context = AnalysisContext::from_dir_values(context_values.clone());
                    logger::info!("Context created for List Payment method is {:?}", context);

                    let domain_ident: &[String] = &[mca_id.clone()];
                    let result = graph.key_value_analysis(
                        pm_dir_value.clone(),
                        &context,
                        &mut cgraph::Memoization::new(),
                        &mut cgraph::CycleCheck::new(),
                        Some(domain_ident),
                    );
                    if let Err(ref e) = result {
                        logger::error!(
                            "Error while performing Constraint graph's key value analysis
                            for list payment methods {:?}",
                            e
                        );
                    } else if filter_pm_based_on_allowed_types
                        && filter_pm_card_network_based
                        && saved_payment_methods_filter
                        && matches!(result, Ok(()))
                    {
                        let response_pm_type = ResponsePaymentMethodIntermediate::new(
                            payment_method_object,
                            connector.clone(),
                            payment_method,
                        );
                        resp.push(response_pm_type);
                    } else {
                        logger::error!("Filtering Payment Methods Failed");
                    }
                }
            }
        }
    }
    Ok(())
}

fn filter_amount_based(
    payment_method: &RequestPaymentMethodTypes,
    amount: Option<MinorUnit>,
) -> bool {
    let min_check = amount
        .and_then(|amt| payment_method.minimum_amount.map(|min_amt| amt >= min_amt))
        .unwrap_or(true);
    let max_check = amount
        .and_then(|amt| payment_method.maximum_amount.map(|max_amt| amt <= max_amt))
        .unwrap_or(true);
    (min_check && max_check) || amount == Some(MinorUnit::zero())
}

fn filter_installment_based(
    payment_method: &RequestPaymentMethodTypes,
    installment_payment_enabled: Option<bool>,
) -> bool {
    installment_payment_enabled.map_or(true, |enabled| {
        payment_method.installment_payment_enabled == enabled
    })
}

fn filter_pm_card_network_based(
    pm_card_networks: Option<&Vec<api_enums::CardNetwork>>,
    request_card_networks: Option<&Vec<api_enums::CardNetwork>>,
    pm_type: &api_enums::PaymentMethodType,
) -> bool {
    match pm_type {
        api_enums::PaymentMethodType::Credit | api_enums::PaymentMethodType::Debit => {
            match (pm_card_networks, request_card_networks) {
                (Some(pm_card_networks), Some(request_card_networks)) => request_card_networks
                    .iter()
                    .all(|card_network| pm_card_networks.contains(card_network)),
                (None, Some(_)) => false,
                _ => true,
            }
        }
        _ => true,
    }
}

fn filter_pm_based_on_allowed_types(
    allowed_types: Option<&Vec<api_enums::PaymentMethodType>>,
    payment_method_type: &api_enums::PaymentMethodType,
) -> bool {
    allowed_types.map_or(true, |pm| pm.contains(payment_method_type))
}

fn filter_recurring_based(
    payment_method: &RequestPaymentMethodTypes,
    recurring_enabled: Option<bool>,
) -> bool {
    recurring_enabled.map_or(true, |enabled| payment_method.recurring_enabled == enabled)
}

#[cfg(all(feature = "v2", feature = "payment_methods_v2"))]
pub async fn list_customer_payment_method_util(
    state: routes::SessionState,
    merchant_account: domain::MerchantAccount,
    key_store: domain::MerchantKeyStore,
    req: Option<api::PaymentMethodListRequest>,
    customer_id: Option<id_type::CustomerId>,
    is_payment_associated: bool,
) -> errors::RouterResponse<api::CustomerPaymentMethodsListResponse> {
    let limit = req.as_ref().and_then(|pml_req| pml_req.limit);

    let (customer_id, payment_intent) = if is_payment_associated {
        let cloned_secret = req.and_then(|r| r.client_secret.clone());
        let payment_intent = helpers::verify_payment_intent_time_and_client_secret(
            &state,
            &merchant_account,
            &key_store,
            cloned_secret,
        )
        .await?;

        (
            payment_intent
                .as_ref()
                .and_then(|pi| pi.customer_id.clone()),
            payment_intent,
        )
    } else {
        (customer_id, None)
    };

    let resp = if let Some(cust) = customer_id {
        Box::pin(list_customer_payment_method(
            &state,
            merchant_account,
            key_store,
            payment_intent,
            &cust,
            limit,
            is_payment_associated,
        ))
        .await?
    } else {
        let response = api::CustomerPaymentMethodsListResponse {
            customer_payment_methods: Vec::new(),
            is_guest_customer: Some(true),
        };
        services::ApplicationResponse::Json(response)
    };

    Ok(resp)
}

#[cfg(all(
    any(feature = "v2", feature = "v1"),
    not(feature = "payment_methods_v2")
))]
pub async fn do_list_customer_pm_fetch_customer_if_not_passed(
    state: routes::SessionState,
    merchant_account: domain::MerchantAccount,
    key_store: domain::MerchantKeyStore,
    req: Option<api::PaymentMethodListRequest>,
    customer_id: Option<&id_type::CustomerId>,
    ephemeral_api_key: Option<&str>,
) -> errors::RouterResponse<api::CustomerPaymentMethodsListResponse> {
    let limit = req.clone().and_then(|pml_req| pml_req.limit);

    let auth_cust = if let Some(key) = ephemeral_api_key {
        let key = state
            .store()
            .get_ephemeral_key(key)
            .await
            .change_context(errors::ApiErrorResponse::Unauthorized)?;

        Some(key.customer_id.clone())
    } else {
        None
    };

    let customer_id = customer_id.or(auth_cust.as_ref());

    if let Some(customer_id) = customer_id {
        Box::pin(list_customer_payment_method(
            &state,
            merchant_account,
            key_store,
            None,
            customer_id,
            limit,
        ))
        .await
    } else {
        let cloned_secret = req.and_then(|r| r.client_secret.as_ref().cloned());
        let payment_intent: Option<hyperswitch_domain_models::payments::PaymentIntent> =
            helpers::verify_payment_intent_time_and_client_secret(
                &state,
                &merchant_account,
                &key_store,
                cloned_secret,
            )
            .await?;

        match payment_intent
            .as_ref()
            .and_then(|intent| intent.customer_id.to_owned())
        {
            Some(customer_id) => {
                Box::pin(list_customer_payment_method(
                    &state,
                    merchant_account,
                    key_store,
                    payment_intent,
                    &customer_id,
                    limit,
                ))
                .await
            }
            None => {
                let response = api::CustomerPaymentMethodsListResponse {
                    customer_payment_methods: Vec::new(),
                    is_guest_customer: Some(true),
                };
                Ok(services::ApplicationResponse::Json(response))
            }
        }
    }
}

#[cfg(all(
    any(feature = "v2", feature = "v1"),
    not(feature = "payment_methods_v2")
))]
pub async fn list_customer_payment_method(
    state: &routes::SessionState,
    merchant_account: domain::MerchantAccount,
    key_store: domain::MerchantKeyStore,
    payment_intent: Option<storage::PaymentIntent>,
    customer_id: &id_type::CustomerId,
    limit: Option<i64>,
) -> errors::RouterResponse<api::CustomerPaymentMethodsListResponse> {
    let db = &*state.store;
    let off_session_payment_flag = payment_intent
        .as_ref()
        .map(|pi| {
            matches!(
                pi.setup_future_usage,
                Some(common_enums::FutureUsage::OffSession)
            )
        })
        .unwrap_or(false);

    let customer = db
        .find_customer_by_customer_id_merchant_id(
            &state.into(),
            customer_id,
            merchant_account.get_id(),
            &key_store,
            merchant_account.storage_scheme,
        )
        .await
        .to_not_found_response(errors::ApiErrorResponse::CustomerNotFound)?;

    let is_requires_cvv = db
        .find_config_by_key_unwrap_or(
            &merchant_account.get_id().get_requires_cvv_key(),
            Some("true".to_string()),
        )
        .await
        .change_context(errors::ApiErrorResponse::InternalServerError)
        .attach_printable("Failed to fetch requires_cvv config")?;

    let requires_cvv = is_requires_cvv.config != "false";

    let resp = db
        .find_payment_method_by_customer_id_merchant_id_status(
            customer_id,
            merchant_account.get_id(),
            common_enums::PaymentMethodStatus::Active,
            limit,
            merchant_account.storage_scheme,
        )
        .await
        .to_not_found_response(errors::ApiErrorResponse::PaymentMethodNotFound)?;
    let mut customer_pms = Vec::new();

    let profile_id = payment_intent
        .as_ref()
        .async_map(|payment_intent| async {
            core_utils::get_profile_id_from_business_details(
                payment_intent.business_country,
                payment_intent.business_label.as_ref(),
                &merchant_account,
                payment_intent.profile_id.as_ref(),
                db,
                false,
            )
            .await
            .attach_printable("Could not find profile id from business details")
        })
        .await
        .transpose()?;

    let business_profile = core_utils::validate_and_get_business_profile(
        db,
        profile_id.as_ref(),
        merchant_account.get_id(),
    )
    .await?;

    let is_connector_agnostic_mit_enabled = business_profile
        .as_ref()
        .and_then(|business_profile| business_profile.is_connector_agnostic_mit_enabled)
        .unwrap_or(false);

    for pm in resp.into_iter() {
        let parent_payment_method_token = generate_id(consts::ID_LENGTH, "token");

        let payment_method = pm.payment_method.get_required_value("payment_method")?;

        let pm_list_context = get_pm_list_context(
            state,
            &payment_method,
            &key_store,
            &pm,
            Some(parent_payment_method_token.clone()),
            true,
        )
        .await?;

        if pm_list_context.is_none() {
            continue;
        }

        let pm_list_context = pm_list_context.get_required_value("PaymentMethodListContext")?;

        // Retrieve the masked bank details to be sent as a response
        let bank_details = if payment_method == enums::PaymentMethod::BankDebit {
            get_masked_bank_details(state, &pm, &key_store)
                .await
                .unwrap_or_else(|error| {
                    logger::error!(?error);
                    None
                })
        } else {
            None
        };

        let payment_method_billing = decrypt_generic_data::<api_models::payments::Address>(
            state,
            pm.payment_method_billing_address,
            &key_store,
        )
        .await
        .attach_printable("unable to decrypt payment method billing address details")?;
        let connector_mandate_details = pm
            .connector_mandate_details
            .clone()
            .map(|val| {
                val.parse_value::<storage::PaymentsMandateReference>("PaymentsMandateReference")
            })
            .transpose()
            .change_context(errors::ApiErrorResponse::InternalServerError)
            .attach_printable("Failed to deserialize to Payment Mandate Reference ")?;
        let mca_enabled = get_mca_status(
            state,
            &key_store,
            merchant_account.get_id(),
            is_connector_agnostic_mit_enabled,
            connector_mandate_details,
            pm.network_transaction_id.as_ref(),
        )
        .await?;

        let requires_cvv = if is_connector_agnostic_mit_enabled {
            requires_cvv
                && !(off_session_payment_flag
                    && (pm.connector_mandate_details.is_some()
                        || pm.network_transaction_id.is_some()))
        } else {
            requires_cvv && !(off_session_payment_flag && pm.connector_mandate_details.is_some())
        };
        // Need validation for enabled payment method ,querying MCA
        let pma = api::CustomerPaymentMethod {
            payment_token: parent_payment_method_token.to_owned(),
            payment_method_id: pm.payment_method_id.clone(),
            customer_id: pm.customer_id,
            payment_method,
            payment_method_type: pm.payment_method_type,
            payment_method_issuer: pm.payment_method_issuer,
            card: pm_list_context.card_details,
            metadata: pm.metadata,
            payment_method_issuer_code: pm.payment_method_issuer_code,
            recurring_enabled: mca_enabled,
            installment_payment_enabled: false,
            payment_experience: Some(vec![api_models::enums::PaymentExperience::RedirectToUrl]),
            created: Some(pm.created_at),
            #[cfg(feature = "payouts")]
            bank_transfer: pm_list_context.bank_transfer_details,
            bank: bank_details,
            surcharge_details: None,
            requires_cvv,
            last_used_at: Some(pm.last_used_at),
            default_payment_method_set: customer.default_payment_method_id.is_some()
                && customer.default_payment_method_id == Some(pm.payment_method_id),
            billing: payment_method_billing,
        };
        customer_pms.push(pma.to_owned());

        let redis_conn = state
            .store
            .get_redis_conn()
            .change_context(errors::ApiErrorResponse::InternalServerError)
            .attach_printable("Failed to get redis connection")?;

        let intent_fulfillment_time = business_profile
            .as_ref()
            .and_then(|b_profile| b_profile.intent_fulfillment_time)
            .unwrap_or(consts::DEFAULT_INTENT_FULFILLMENT_TIME);

        let hyperswitch_token_data = pm_list_context
            .hyperswitch_token_data
            .get_required_value("PaymentTokenData")?;

        ParentPaymentMethodToken::create_key_for_token((
            &parent_payment_method_token,
            pma.payment_method,
        ))
        .insert(intent_fulfillment_time, hyperswitch_token_data, state)
        .await?;

        if let Some(metadata) = pma.metadata {
            let pm_metadata_vec: payment_methods::PaymentMethodMetadata = metadata
                .parse_value("PaymentMethodMetadata")
                .change_context(errors::ApiErrorResponse::InternalServerError)
                .attach_printable(
                    "Failed to deserialize metadata to PaymentmethodMetadata struct",
                )?;

            for pm_metadata in pm_metadata_vec.payment_method_tokenization {
                let key = format!(
                    "pm_token_{}_{}_{}",
                    parent_payment_method_token, pma.payment_method, pm_metadata.0
                );

                redis_conn
                    .set_key_with_expiry(&key, pm_metadata.1, intent_fulfillment_time)
                    .await
                    .change_context(errors::StorageError::KVError)
                    .change_context(errors::ApiErrorResponse::InternalServerError)
                    .attach_printable("Failed to add data in redis")?;
            }
        }
    }

    let mut response = api::CustomerPaymentMethodsListResponse {
        customer_payment_methods: customer_pms,
        is_guest_customer: payment_intent.as_ref().map(|_| false), //to return this key only when the request is tied to a payment intent
    };

    Box::pin(perform_surcharge_ops(
        payment_intent,
        state,
        merchant_account,
        key_store,
        business_profile,
        &mut response,
    ))
    .await?;

    Ok(services::ApplicationResponse::Json(response))
}

async fn get_pm_list_context(
    state: &routes::SessionState,
    payment_method: &enums::PaymentMethod,
    key_store: &domain::MerchantKeyStore,
    pm: &diesel_models::PaymentMethod,
    #[cfg(feature = "payouts")] parent_payment_method_token: Option<String>,
    #[cfg(not(feature = "payouts"))] _parent_payment_method_token: Option<String>,
    is_payment_associated: bool,
) -> Result<Option<PaymentMethodListContext>, error_stack::Report<errors::ApiErrorResponse>> {
    let payment_method_retrieval_context = match payment_method {
        enums::PaymentMethod::Card => {
            let card_details = get_card_details_with_locker_fallback(pm, state, key_store).await?;

            card_details.as_ref().map(|card| PaymentMethodListContext {
                card_details: Some(card.clone()),
                #[cfg(feature = "payouts")]
                bank_transfer_details: None,
                hyperswitch_token_data: is_payment_associated.then_some(
                    PaymentTokenData::permanent_card(
                        Some(pm.payment_method_id.clone()),
                        pm.locker_id.clone().or(Some(pm.payment_method_id.clone())),
                        pm.locker_id.clone().unwrap_or(pm.payment_method_id.clone()),
                    ),
                ),
            })
        }

        enums::PaymentMethod::BankDebit => {
            // Retrieve the pm_auth connector details so that it can be tokenized
            let bank_account_token_data = get_bank_account_connector_details(state, pm, key_store)
                .await
                .unwrap_or_else(|err| {
                    logger::error!(error=?err);
                    None
                });

            bank_account_token_data.map(|data| {
                let token_data = PaymentTokenData::AuthBankDebit(data);

                PaymentMethodListContext {
                    card_details: None,
                    #[cfg(feature = "payouts")]
                    bank_transfer_details: None,
                    hyperswitch_token_data: is_payment_associated.then_some(token_data),
                }
            })
        }

        enums::PaymentMethod::Wallet => Some(PaymentMethodListContext {
            card_details: None,
            #[cfg(feature = "payouts")]
            bank_transfer_details: None,
            hyperswitch_token_data: is_payment_associated
                .then_some(PaymentTokenData::wallet_token(pm.payment_method_id.clone())),
        }),

        #[cfg(feature = "payouts")]
        enums::PaymentMethod::BankTransfer => Some(PaymentMethodListContext {
            card_details: None,
            bank_transfer_details: Some(
                get_bank_from_hs_locker(
                    state,
                    key_store,
                    parent_payment_method_token.as_ref(),
                    &pm.customer_id,
                    &pm.merchant_id,
                    pm.locker_id.as_ref().unwrap_or(&pm.payment_method_id),
                )
                .await?,
            ),
            hyperswitch_token_data: parent_payment_method_token
                .map(|token| PaymentTokenData::temporary_generic(token.clone())),
        }),

        _ => Some(PaymentMethodListContext {
            card_details: None,
            #[cfg(feature = "payouts")]
            bank_transfer_details: None,
            hyperswitch_token_data: is_payment_associated.then_some(
                PaymentTokenData::temporary_generic(generate_id(consts::ID_LENGTH, "token")),
            ),
        }),
    };

    Ok(payment_method_retrieval_context)
}

async fn perform_surcharge_ops(
    payment_intent: Option<storage::PaymentIntent>,
    state: &routes::SessionState,
    merchant_account: domain::MerchantAccount,
    key_store: domain::MerchantKeyStore,
    business_profile: Option<BusinessProfile>,
    response: &mut api::CustomerPaymentMethodsListResponse,
) -> Result<(), error_stack::Report<errors::ApiErrorResponse>> {
    let payment_attempt = payment_intent
        .as_ref()
        .async_map(|payment_intent| async {
            state
                .store
                .find_payment_attempt_by_payment_id_merchant_id_attempt_id(
                    &payment_intent.payment_id,
                    merchant_account.get_id(),
                    &payment_intent.active_attempt.get_id(),
                    merchant_account.storage_scheme,
                )
                .await
                .to_not_found_response(errors::ApiErrorResponse::PaymentNotFound)
        })
        .await
        .transpose()?;
    if let Some((payment_attempt, payment_intent, business_profile)) = payment_attempt
        .zip(payment_intent)
        .zip(business_profile)
        .map(|((pa, pi), bp)| (pa, pi, bp))
    {
        call_surcharge_decision_management_for_saved_card(
            state,
            &merchant_account,
            &key_store,
            &business_profile,
            &payment_attempt,
            payment_intent,
            response,
        )
        .await?;
    }

    Ok(())
}

#[cfg(all(feature = "v2", feature = "payment_methods_v2"))]
struct SavedPMLPaymentsInfo {
    pub payment_intent: storage::PaymentIntent,
    pub business_profile: Option<BusinessProfile>,
    pub requires_cvv: bool,
    pub off_session_payment_flag: bool,
    pub is_connector_agnostic_mit_enabled: bool,
}

#[cfg(all(feature = "v2", feature = "payment_methods_v2"))]
impl SavedPMLPaymentsInfo {
    pub async fn form_payments_info(
        payment_intent: storage::PaymentIntent,
        merchant_account: &domain::MerchantAccount,
        db: &dyn db::StorageInterface,
    ) -> errors::RouterResult<Self> {
        let requires_cvv = db
            .find_config_by_key_unwrap_or(
                format!("{}_requires_cvv", merchant_account.merchant_id).as_str(),
                Some("true".to_string()),
            )
            .await
            .change_context(errors::ApiErrorResponse::InternalServerError)
            .attach_printable("Failed to fetch requires_cvv config")?
            .config
            != "false";

        let off_session_payment_flag = matches!(
            payment_intent.setup_future_usage,
            Some(common_enums::FutureUsage::OffSession)
        );

        let profile_id = core_utils::get_profile_id_from_business_details(
            payment_intent.business_country,
            payment_intent.business_label.as_ref(),
            &merchant_account,
            payment_intent.profile_id.as_ref(),
            db,
            false,
        )
        .await
        .attach_printable("Could not find profile id from business details")?;

        let business_profile = core_utils::validate_and_get_business_profile(
            db,
            Some(profile_id).as_ref(),
            &merchant_account.merchant_id,
        )
        .await?;

        let is_connector_agnostic_mit_enabled = business_profile
            .as_ref()
            .and_then(|business_profile| business_profile.is_connector_agnostic_mit_enabled)
            .unwrap_or(false);

        Ok(Self {
            payment_intent,
            business_profile,
            requires_cvv,
            off_session_payment_flag,
            is_connector_agnostic_mit_enabled,
        })
    }

    pub async fn perform_payment_ops(
        &self,
        state: &routes::SessionState,
        parent_payment_method_token: Option<String>,
        pma: &api::CustomerPaymentMethod,
        pm_list_context: PaymentMethodListContext,
    ) -> errors::RouterResult<()> {
        let token = parent_payment_method_token
            .as_ref()
            .get_required_value("parent_payment_method_token")?;
        let hyperswitch_token_data = pm_list_context
            .hyperswitch_token_data
            .get_required_value("PaymentTokenData")?;

        let intent_fulfillment_time = self
            .business_profile
            .as_ref()
            .and_then(|b_profile| b_profile.intent_fulfillment_time)
            .unwrap_or(consts::DEFAULT_INTENT_FULFILLMENT_TIME);

        ParentPaymentMethodToken::create_key_for_token((token, pma.payment_method))
            .insert(intent_fulfillment_time, hyperswitch_token_data, state)
            .await?;

        if let Some(metadata) = pma.metadata.clone() {
            let pm_metadata_vec: payment_methods::PaymentMethodMetadata = metadata
                .parse_value("PaymentMethodMetadata")
                .change_context(errors::ApiErrorResponse::InternalServerError)
                .attach_printable(
                    "Failed to deserialize metadata to PaymentmethodMetadata struct",
                )?;

            let redis_conn = state
                .store
                .get_redis_conn()
                .change_context(errors::ApiErrorResponse::InternalServerError)
                .attach_printable("Failed to get redis connection")?;

            for pm_metadata in pm_metadata_vec.payment_method_tokenization {
                let key = format!(
                    "pm_token_{}_{}_{}",
                    token, pma.payment_method, pm_metadata.0
                );

                redis_conn
                    .set_key_with_expiry(&key, pm_metadata.1, intent_fulfillment_time)
                    .await
                    .change_context(errors::StorageError::KVError)
                    .change_context(errors::ApiErrorResponse::InternalServerError)
                    .attach_printable("Failed to add data in redis")?;
            }
        }

        Ok(())
    }
}

#[cfg(all(feature = "v2", feature = "payment_methods_v2"))]
pub async fn list_customer_payment_method(
    state: &routes::SessionState,
    merchant_account: domain::MerchantAccount,
    key_store: domain::MerchantKeyStore,
    payment_intent: Option<storage::PaymentIntent>,
    customer_id: &id_type::CustomerId,
    limit: Option<i64>,
    is_payment_associated: bool,
) -> errors::RouterResponse<api::CustomerPaymentMethodsListResponse> {
    let db = &*state.store;
    let key_manager_state = &(state).into();
    // let key = key_store.key.get_inner().peek();

    let customer = db
        .find_customer_by_customer_id_merchant_id(
            key_manager_state,
            customer_id,
            &merchant_account.merchant_id,
            &key_store,
            merchant_account.storage_scheme,
        )
        .await
        .to_not_found_response(errors::ApiErrorResponse::CustomerNotFound)?;

    let payments_info = payment_intent
        .async_map(|pi| SavedPMLPaymentsInfo::form_payments_info(pi, &merchant_account, db))
        .await
        .transpose()?;

    let saved_payment_methods = db
        .find_payment_method_by_customer_id_merchant_id_status(
            customer_id,
            &merchant_account.merchant_id,
            common_enums::PaymentMethodStatus::Active,
            limit,
            merchant_account.storage_scheme,
        )
        .await
        .to_not_found_response(errors::ApiErrorResponse::PaymentMethodNotFound)?;

    let mut filtered_saved_payment_methods_ctx = Vec::new();
    for pm in saved_payment_methods.into_iter() {
        let payment_method = pm.payment_method.get_required_value("payment_method")?;
        let parent_payment_method_token =
            is_payment_associated.then(|| generate_id(consts::ID_LENGTH, "token"));

        let pm_list_context = get_pm_list_context(
            state,
            &payment_method,
            &key_store,
            &pm,
            parent_payment_method_token.clone(),
            is_payment_associated,
        )
        .await?;

        if let Some(ctx) = pm_list_context {
            filtered_saved_payment_methods_ctx.push((ctx, parent_payment_method_token, pm));
        }
    }

    let pm_list_futures = filtered_saved_payment_methods_ctx
        .into_iter()
        .map(|ctx| {
            generate_saved_pm_response(
                state,
                &key_store,
                &merchant_account,
                ctx,
                &customer,
                payments_info.as_ref(),
            )
        })
        .collect::<Vec<_>>();

    let final_result = futures::future::join_all(pm_list_futures).await;

    let mut customer_pms = Vec::new();
    for result in final_result.into_iter() {
        let pma = result.attach_printable("saved pm list failed")?;
        customer_pms.push(pma);
    }

    let mut response = api::CustomerPaymentMethodsListResponse {
        customer_payment_methods: customer_pms,
        is_guest_customer: Some(is_payment_associated), //to return this key only when the request is tied to a payment intent
    };

    if is_payment_associated {
        Box::pin(perform_surcharge_ops(
            payments_info.as_ref().map(|pi| pi.payment_intent.clone()),
            state,
            merchant_account,
            key_store,
            payments_info.and_then(|pi| pi.business_profile),
            &mut response,
        ))
        .await?;
    }

    Ok(services::ApplicationResponse::Json(response))
}

#[cfg(all(feature = "v2", feature = "payment_methods_v2"))]
async fn generate_saved_pm_response(
    state: &routes::SessionState,
    key_store: &domain::MerchantKeyStore,
    merchant_account: &domain::MerchantAccount,
    pm_list_context: (
        PaymentMethodListContext,
        Option<String>,
        diesel_models::PaymentMethod,
    ),
    customer: &domain::Customer,
    payment_info: Option<&SavedPMLPaymentsInfo>,
) -> Result<api::CustomerPaymentMethod, error_stack::Report<errors::ApiErrorResponse>> {
    let (pm_list_context, parent_payment_method_token, pm) = pm_list_context;
    let payment_method = pm.payment_method.get_required_value("payment_method")?;

    let bank_details = if payment_method == enums::PaymentMethod::BankDebit {
        get_masked_bank_details(state, &pm, key_store)
            .await
            .unwrap_or_else(|err| {
                logger::error!(error=?err);
                None
            })
    } else {
        None
    };

    let payment_method_billing = decrypt_generic_data::<api_models::payments::Address>(
        state,
        pm.payment_method_billing_address,
        key_store,
    )
    .await
    .attach_printable("unable to decrypt payment method billing address details")?;

    let connector_mandate_details = pm
        .connector_mandate_details
        .clone()
        .map(|val| val.parse_value::<storage::PaymentsMandateReference>("PaymentsMandateReference"))
        .transpose()
        .change_context(errors::ApiErrorResponse::InternalServerError)
        .attach_printable("Failed to deserialize to Payment Mandate Reference ")?;

    let (is_connector_agnostic_mit_enabled, requires_cvv, off_session_payment_flag) = payment_info
        .map(|pi| {
            (
                pi.is_connector_agnostic_mit_enabled,
                pi.requires_cvv,
                pi.off_session_payment_flag,
            )
        })
        .unwrap_or((false, false, false));

    let mca_enabled = get_mca_status(
        state,
        key_store,
        &merchant_account.merchant_id,
        is_connector_agnostic_mit_enabled,
        connector_mandate_details,
        pm.network_transaction_id.as_ref(),
    )
    .await?;

    let requires_cvv = if is_connector_agnostic_mit_enabled {
        requires_cvv
            && !(off_session_payment_flag
                && (pm.connector_mandate_details.is_some() || pm.network_transaction_id.is_some()))
    } else {
        requires_cvv && !(off_session_payment_flag && pm.connector_mandate_details.is_some())
    };
    #[cfg(not(feature = "payouts"))]
    let pmd = pm_list_context
        .card_details
        .clone()
        .map(api::PaymentMethodListData::Card);
    #[cfg(feature = "payouts")]
    let pmd = pm_list_context
        .bank_transfer_details
        .clone()
        .map(api::PaymentMethodListData::Bank);
    let pma = api::CustomerPaymentMethod {
        payment_token: parent_payment_method_token.clone(),
        payment_method_id: pm.payment_method_id.clone(),
        customer_id: pm.customer_id,
        payment_method,
        payment_method_type: pm.payment_method_type,
        payment_method_issuer: pm.payment_method_issuer,
        payment_method_data: pmd,
        metadata: pm.metadata,
        payment_method_issuer_code: pm.payment_method_issuer_code,
        recurring_enabled: mca_enabled,
        installment_payment_enabled: false,
        payment_experience: Some(vec![api_models::enums::PaymentExperience::RedirectToUrl]),
        created: Some(pm.created_at),
        bank: bank_details,
        surcharge_details: None,
        requires_cvv: requires_cvv
            && !(off_session_payment_flag && pm.connector_mandate_details.is_some()),
        last_used_at: Some(pm.last_used_at),
        default_payment_method_set: customer.default_payment_method_id.is_some()
            && customer.default_payment_method_id == Some(pm.payment_method_id),
        billing: payment_method_billing,
    };

    payment_info
        .async_map(|pi| {
            pi.perform_payment_ops(state, parent_payment_method_token, &pma, pm_list_context)
        })
        .await
        .transpose()?;

    Ok(pma)
}

pub async fn get_mca_status(
    state: &routes::SessionState,
    key_store: &domain::MerchantKeyStore,
    merchant_id: &id_type::MerchantId,
    is_connector_agnostic_mit_enabled: bool,
    connector_mandate_details: Option<storage::PaymentsMandateReference>,
    network_transaction_id: Option<&String>,
) -> errors::RouterResult<bool> {
    if is_connector_agnostic_mit_enabled && network_transaction_id.is_some() {
        return Ok(true);
    }
    if let Some(connector_mandate_details) = connector_mandate_details {
        let mcas = state
            .store
            .find_merchant_connector_account_by_merchant_id_and_disabled_list(
                &state.into(),
                merchant_id,
                true,
                key_store,
            )
            .await
            .change_context(errors::ApiErrorResponse::MerchantConnectorAccountNotFound {
                id: merchant_id.get_string_repr().to_owned(),
            })?;

        let mut mca_ids = HashSet::new();
        let mcas = mcas
            .into_iter()
            .filter(|mca| mca.disabled == Some(true))
            .collect::<Vec<_>>();

        for mca in mcas {
            mca_ids.insert(mca.merchant_connector_id);
        }

        for mca_id in connector_mandate_details.keys() {
            if !mca_ids.contains(mca_id) {
                return Ok(true);
            }
        }
    }
    Ok(false)
}
pub async fn decrypt_generic_data<T>(
    state: &routes::SessionState,
    data: Option<Encryption>,
    key_store: &domain::MerchantKeyStore,
) -> errors::RouterResult<Option<T>>
where
    T: serde::de::DeserializeOwned,
{
    let key = key_store.key.get_inner().peek();
    let identifier = Identifier::Merchant(key_store.merchant_id.clone());
    let decrypted_data = decrypt_optional::<serde_json::Value, masking::WithType>(
        &state.into(),
        data,
        identifier,
        key,
    )
    .await
    .change_context(errors::StorageError::DecryptionError)
    .change_context(errors::ApiErrorResponse::InternalServerError)
    .attach_printable("unable to decrypt data")?;

    decrypted_data
        .map(|decrypted_data| decrypted_data.into_inner().expose())
        .map(|decrypted_value| decrypted_value.parse_value("generic_data"))
        .transpose()
        .change_context(errors::ApiErrorResponse::InternalServerError)
        .attach_printable("unable to parse generic data value")
}

pub async fn get_card_details_with_locker_fallback(
    pm: &payment_method::PaymentMethod,
    state: &routes::SessionState,
    key_store: &domain::MerchantKeyStore,
) -> errors::RouterResult<Option<api::CardDetailFromLocker>> {
    let key = key_store.key.get_inner().peek();
    let identifier = Identifier::Merchant(key_store.merchant_id.clone());
    let card_decrypted = decrypt_optional::<serde_json::Value, masking::WithType>(
        &state.into(),
        pm.payment_method_data.clone(),
        identifier,
        key,
    )
    .await
    .change_context(errors::StorageError::DecryptionError)
    .attach_printable("unable to decrypt card details")
    .ok()
    .flatten()
    .map(|x| x.into_inner().expose())
    .and_then(|v| serde_json::from_value::<PaymentMethodsData>(v).ok())
    .and_then(|pmd| match pmd {
        PaymentMethodsData::Card(crd) => Some(api::CardDetailFromLocker::from(crd)),
        _ => None,
    });

    Ok(if let Some(mut crd) = card_decrypted {
        crd.scheme.clone_from(&pm.scheme);
        Some(crd)
    } else {
        logger::debug!(
            "Getting card details from locker as it is not found in payment methods table"
        );
        Some(get_card_details_from_locker(state, pm).await?)
    })
}

pub async fn get_card_details_without_locker_fallback(
    pm: &payment_method::PaymentMethod,
    state: &routes::SessionState,
    key_store: &domain::MerchantKeyStore,
) -> errors::RouterResult<api::CardDetailFromLocker> {
    let key = key_store.key.get_inner().peek();
    let identifier = Identifier::Merchant(key_store.merchant_id.clone());
    let card_decrypted = decrypt_optional::<serde_json::Value, masking::WithType>(
        &state.into(),
        pm.payment_method_data.clone(),
        identifier,
        key,
    )
    .await
    .change_context(errors::StorageError::DecryptionError)
    .attach_printable("unable to decrypt card details")
    .ok()
    .flatten()
    .map(|x| x.into_inner().expose())
    .and_then(|v| serde_json::from_value::<PaymentMethodsData>(v).ok())
    .and_then(|pmd| match pmd {
        PaymentMethodsData::Card(crd) => Some(api::CardDetailFromLocker::from(crd)),
        _ => None,
    });

    Ok(if let Some(mut crd) = card_decrypted {
        crd.scheme.clone_from(&pm.scheme);
        crd
    } else {
        logger::debug!(
            "Getting card details from locker as it is not found in payment methods table"
        );
        get_card_details_from_locker(state, pm).await?
    })
}

pub async fn get_card_details_from_locker(
    state: &routes::SessionState,
    pm: &storage::PaymentMethod,
) -> errors::RouterResult<api::CardDetailFromLocker> {
    let card = get_card_from_locker(
        state,
        &pm.customer_id,
        &pm.merchant_id,
        pm.locker_id.as_ref().unwrap_or(&pm.payment_method_id),
    )
    .await
    .change_context(errors::ApiErrorResponse::InternalServerError)
    .attach_printable("Error getting card from card vault")?;

    payment_methods::get_card_detail(pm, card)
        .change_context(errors::ApiErrorResponse::InternalServerError)
        .attach_printable("Get Card Details Failed")
}

pub async fn get_lookup_key_from_locker(
    state: &routes::SessionState,
    payment_token: &str,
    pm: &storage::PaymentMethod,
    merchant_key_store: &domain::MerchantKeyStore,
) -> errors::RouterResult<api::CardDetailFromLocker> {
    let card_detail = get_card_details_from_locker(state, pm).await?;
    let card = card_detail.clone();

    let resp = TempLockerCardSupport::create_payment_method_data_in_temp_locker(
        state,
        payment_token,
        card,
        pm,
        merchant_key_store,
    )
    .await?;
    Ok(resp)
}

async fn get_masked_bank_details(
    state: &routes::SessionState,
    pm: &payment_method::PaymentMethod,
    key_store: &domain::MerchantKeyStore,
) -> errors::RouterResult<Option<MaskedBankDetails>> {
    let key = key_store.key.get_inner().peek();
    let identifier = Identifier::Merchant(key_store.merchant_id.clone());
    let payment_method_data = decrypt_optional::<serde_json::Value, masking::WithType>(
        &state.into(),
        pm.payment_method_data.clone(),
        identifier,
        key,
    )
    .await
    .change_context(errors::StorageError::DecryptionError)
    .change_context(errors::ApiErrorResponse::InternalServerError)
    .attach_printable("unable to decrypt bank details")?
    .map(|x| x.into_inner().expose())
    .map(
        |v| -> Result<PaymentMethodsData, error_stack::Report<errors::ApiErrorResponse>> {
            v.parse_value::<PaymentMethodsData>("PaymentMethodsData")
                .change_context(errors::StorageError::DeserializationFailed)
                .change_context(errors::ApiErrorResponse::InternalServerError)
                .attach_printable("Failed to deserialize Payment Method Auth config")
        },
    )
    .transpose()?;

    match payment_method_data {
        Some(pmd) => match pmd {
            PaymentMethodsData::Card(_) => Ok(None),
            PaymentMethodsData::BankDetails(bank_details) => Ok(Some(MaskedBankDetails {
                mask: bank_details.mask,
            })),
        },
        None => Err(report!(errors::ApiErrorResponse::InternalServerError))
            .attach_printable("Unable to fetch payment method data"),
    }
}

async fn get_bank_account_connector_details(
    state: &routes::SessionState,
    pm: &payment_method::PaymentMethod,
    key_store: &domain::MerchantKeyStore,
) -> errors::RouterResult<Option<BankAccountTokenData>> {
    let key = key_store.key.get_inner().peek();
    let identifier = Identifier::Merchant(key_store.merchant_id.clone());
    let payment_method_data = decrypt_optional::<serde_json::Value, masking::WithType>(
        &state.into(),
        pm.payment_method_data.clone(),
        identifier,
        key,
    )
    .await
    .change_context(errors::StorageError::DecryptionError)
    .change_context(errors::ApiErrorResponse::InternalServerError)
    .attach_printable("unable to decrypt bank details")?
    .map(|x| x.into_inner().expose())
    .map(
        |v| -> Result<PaymentMethodsData, error_stack::Report<errors::ApiErrorResponse>> {
            v.parse_value::<PaymentMethodsData>("PaymentMethodsData")
                .change_context(errors::StorageError::DeserializationFailed)
                .change_context(errors::ApiErrorResponse::InternalServerError)
                .attach_printable("Failed to deserialize Payment Method Auth config")
        },
    )
    .transpose()?;

    match payment_method_data {
        Some(pmd) => match pmd {
            PaymentMethodsData::Card(_) => Err(errors::ApiErrorResponse::UnprocessableEntity {
                message: "Card is not a valid entity".to_string(),
            }
            .into()),
            PaymentMethodsData::BankDetails(bank_details) => {
                let connector_details = bank_details
                    .connector_details
                    .first()
                    .ok_or(errors::ApiErrorResponse::InternalServerError)?;

                let pm_type = pm
                    .payment_method_type
                    .get_required_value("payment_method_type")
                    .attach_printable("PaymentMethodType not found")?;

                let pm = pm
                    .payment_method
                    .get_required_value("payment_method")
                    .attach_printable("PaymentMethod not found")?;

                let token_data = BankAccountTokenData {
                    payment_method_type: pm_type,
                    payment_method: pm,
                    connector_details: connector_details.clone(),
                };

                Ok(Some(token_data))
            }
        },
        None => Ok(None),
    }
}
pub async fn set_default_payment_method(
    state: &routes::SessionState,
    merchant_id: &id_type::MerchantId,
    key_store: domain::MerchantKeyStore,
    customer_id: &id_type::CustomerId,
    payment_method_id: String,
    storage_scheme: MerchantStorageScheme,
) -> errors::RouterResponse<CustomerDefaultPaymentMethodResponse> {
    let db = &*state.store;
    let key_manager_state = &state.into();
    // check for the customer
    // TODO: customer need not be checked again here, this function can take an optional customer and check for existence of customer based on the optional value
    let customer = db
        .find_customer_by_customer_id_merchant_id(
            key_manager_state,
            customer_id,
            merchant_id,
            &key_store,
            storage_scheme,
        )
        .await
        .to_not_found_response(errors::ApiErrorResponse::CustomerNotFound)?;
    // check for the presence of payment_method
    let payment_method = db
        .find_payment_method(&payment_method_id, storage_scheme)
        .await
        .to_not_found_response(errors::ApiErrorResponse::PaymentMethodNotFound)?;
    let pm = payment_method
        .payment_method
        .get_required_value("payment_method")?;

    utils::when(
        &payment_method.customer_id != customer_id || payment_method.merchant_id != *merchant_id,
        || {
            Err(errors::ApiErrorResponse::PreconditionFailed {
                message: "The payment_method_id is not valid".to_string(),
            })
        },
    )?;

    utils::when(
        Some(payment_method_id.clone()) == customer.default_payment_method_id,
        || {
            Err(errors::ApiErrorResponse::PreconditionFailed {
                message: "Payment Method is already set as default".to_string(),
            })
        },
    )?;

    let customer_update = CustomerUpdate::UpdateDefaultPaymentMethod {
        default_payment_method_id: Some(Some(payment_method_id.to_owned())),
    };

    let customer_id = customer.customer_id.clone();

    // update the db with the default payment method id
    let updated_customer_details = db
        .update_customer_by_customer_id_merchant_id(
            key_manager_state,
            customer_id.to_owned(),
            merchant_id.to_owned(),
            customer,
            customer_update,
            &key_store,
            storage_scheme,
        )
        .await
        .change_context(errors::ApiErrorResponse::InternalServerError)
        .attach_printable("Failed to update the default payment method id for the customer")?;

    let resp = CustomerDefaultPaymentMethodResponse {
        default_payment_method_id: updated_customer_details.default_payment_method_id,
        customer_id,
        payment_method_type: payment_method.payment_method_type,
        payment_method: pm,
    };

    Ok(services::ApplicationResponse::Json(resp))
}

pub async fn update_last_used_at(
    payment_method: &diesel_models::PaymentMethod,
    state: &routes::SessionState,
    storage_scheme: MerchantStorageScheme,
) -> errors::RouterResult<()> {
    let update_last_used = storage::PaymentMethodUpdate::LastUsedUpdate {
        last_used_at: common_utils::date_time::now(),
    };

    state
        .store
        .update_payment_method(payment_method.clone(), update_last_used, storage_scheme)
        .await
        .change_context(errors::ApiErrorResponse::InternalServerError)
        .attach_printable("Failed to update the last_used_at in db")?;

    Ok(())
}
#[cfg(feature = "payouts")]
pub async fn get_bank_from_hs_locker(
    state: &routes::SessionState,
    key_store: &domain::MerchantKeyStore,
    temp_token: Option<&String>,
    customer_id: &id_type::CustomerId,
    merchant_id: &id_type::MerchantId,
    token_ref: &str,
) -> errors::RouterResult<api::BankPayout> {
    let payment_method = get_payment_method_from_hs_locker(
        state,
        key_store,
        customer_id,
        merchant_id,
        token_ref,
        None,
    )
    .await
    .change_context(errors::ApiErrorResponse::InternalServerError)
    .attach_printable("Error getting payment method from locker")?;
    let pm_parsed: api::PayoutMethodData = payment_method
        .peek()
        .to_string()
        .parse_struct("PayoutMethodData")
        .change_context(errors::ApiErrorResponse::InternalServerError)?;
    match &pm_parsed {
        api::PayoutMethodData::Bank(bank) => {
            if let Some(token) = temp_token {
                vault::Vault::store_payout_method_data_in_locker(
                    state,
                    Some(token.clone()),
                    &pm_parsed,
                    Some(customer_id.to_owned()),
                    key_store,
                )
                .await
                .change_context(errors::ApiErrorResponse::InternalServerError)
                .attach_printable("Error storing payout method data in temporary locker")?;
            }
            Ok(bank.to_owned())
        }
        api::PayoutMethodData::Card(_) => Err(errors::ApiErrorResponse::InvalidRequestData {
            message: "Expected bank details, found card details instead".to_string(),
        }
        .into()),
        api::PayoutMethodData::Wallet(_) => Err(errors::ApiErrorResponse::InvalidRequestData {
            message: "Expected bank details, found wallet details instead".to_string(),
        }
        .into()),
    }
}

pub struct TempLockerCardSupport;

impl TempLockerCardSupport {
    #[instrument(skip_all)]
    async fn create_payment_method_data_in_temp_locker(
        state: &routes::SessionState,
        payment_token: &str,
        card: api::CardDetailFromLocker,
        pm: &storage::PaymentMethod,
        merchant_key_store: &domain::MerchantKeyStore,
    ) -> errors::RouterResult<api::CardDetailFromLocker> {
        let card_number = card.card_number.clone().get_required_value("card_number")?;
        let card_exp_month = card
            .expiry_month
            .clone()
            .expose_option()
            .get_required_value("expiry_month")?;
        let card_exp_year = card
            .expiry_year
            .clone()
            .expose_option()
            .get_required_value("expiry_year")?;
        let card_holder_name = card
            .card_holder_name
            .clone()
            .expose_option()
            .unwrap_or_default();
        let value1 = payment_methods::mk_card_value1(
            card_number,
            card_exp_year,
            card_exp_month,
            Some(card_holder_name),
            None,
            None,
            None,
        )
        .change_context(errors::ApiErrorResponse::InternalServerError)
        .attach_printable("Error getting Value1 for locker")?;
        let value2 = payment_methods::mk_card_value2(
            None,
            None,
            None,
            Some(pm.customer_id.clone()),
            Some(pm.payment_method_id.to_string()),
        )
        .change_context(errors::ApiErrorResponse::InternalServerError)
        .attach_printable("Error getting Value2 for locker")?;

        let value1 = vault::VaultPaymentMethod::Card(value1);
        let value2 = vault::VaultPaymentMethod::Card(value2);

        let value1 = value1
            .encode_to_string_of_json()
            .change_context(errors::ApiErrorResponse::InternalServerError)
            .attach_printable("Wrapped value1 construction failed when saving card to locker")?;

        let value2 = value2
            .encode_to_string_of_json()
            .change_context(errors::ApiErrorResponse::InternalServerError)
            .attach_printable("Wrapped value2 construction failed when saving card to locker")?;

        let lookup_key = vault::create_tokenize(
            state,
            value1,
            Some(value2),
            payment_token.to_string(),
            merchant_key_store.key.get_inner(),
        )
        .await?;
        vault::add_delete_tokenized_data_task(
            &*state.store,
            &lookup_key,
            enums::PaymentMethod::Card,
        )
        .await?;
        metrics::TOKENIZED_DATA_COUNT.add(&metrics::CONTEXT, 1, &[]);
        metrics::TASKS_ADDED_COUNT.add(
            &metrics::CONTEXT,
            1,
            &add_attributes([("flow", "DeleteTokenizeData")]),
        );
        Ok(card)
    }
}

#[instrument(skip_all)]
pub async fn retrieve_payment_method(
    state: routes::SessionState,
    pm: api::PaymentMethodId,
    key_store: domain::MerchantKeyStore,
    merchant_account: domain::MerchantAccount,
) -> errors::RouterResponse<api::PaymentMethodResponse> {
    let db = state.store.as_ref();
    let pm = db
        .find_payment_method(&pm.payment_method_id, merchant_account.storage_scheme)
        .await
        .to_not_found_response(errors::ApiErrorResponse::PaymentMethodNotFound)?;

    let card = if pm.payment_method == Some(enums::PaymentMethod::Card) {
        let card_detail = if state.conf.locker.locker_enabled {
            let card = get_card_from_locker(
                &state,
                &pm.customer_id,
                &pm.merchant_id,
                pm.locker_id.as_ref().unwrap_or(&pm.payment_method_id),
            )
            .await
            .change_context(errors::ApiErrorResponse::InternalServerError)
            .attach_printable("Error getting card from card vault")?;
            payment_methods::get_card_detail(&pm, card)
                .change_context(errors::ApiErrorResponse::InternalServerError)
                .attach_printable("Failed while getting card details from locker")?
        } else {
            get_card_details_without_locker_fallback(&pm, &state, &key_store).await?
        };
        Some(card_detail)
    } else {
        None
    };
    Ok(services::ApplicationResponse::Json(
        api::PaymentMethodResponse {
            merchant_id: pm.merchant_id,
            customer_id: Some(pm.customer_id),
            payment_method_id: pm.payment_method_id,
            payment_method: pm.payment_method,
            payment_method_type: pm.payment_method_type,
            #[cfg(all(
                feature = "payouts",
                any(feature = "v2", feature = "v1"),
                not(feature = "payment_methods_v2")
            ))]
            bank_transfer: None,
            #[cfg(all(
                any(feature = "v2", feature = "v1"),
                not(feature = "payment_methods_v2")
            ))]
            card,
            #[cfg(all(feature = "v2", feature = "payment_methods_v2"))]
            payment_method_data: card.map(api::PaymentMethodResponseData::Card),
            metadata: pm.metadata,
            created: Some(pm.created_at),
            recurring_enabled: false,
            installment_payment_enabled: false,
            payment_experience: Some(vec![api_models::enums::PaymentExperience::RedirectToUrl]),
            last_used_at: Some(pm.last_used_at),
            client_secret: pm.client_secret,
        },
    ))
}

#[instrument(skip_all)]
pub async fn delete_payment_method(
    state: routes::SessionState,
    merchant_account: domain::MerchantAccount,
    pm_id: api::PaymentMethodId,
    key_store: domain::MerchantKeyStore,
) -> errors::RouterResponse<api::PaymentMethodDeleteResponse> {
    let db = state.store.as_ref();
    let key_manager_state = &(&state).into();
    let key = db
        .find_payment_method(
            pm_id.payment_method_id.as_str(),
            merchant_account.storage_scheme,
        )
        .await
        .to_not_found_response(errors::ApiErrorResponse::PaymentMethodNotFound)?;

    let customer = db
        .find_customer_by_customer_id_merchant_id(
            key_manager_state,
            &key.customer_id,
            merchant_account.get_id(),
            &key_store,
            merchant_account.storage_scheme,
        )
        .await
        .to_not_found_response(errors::ApiErrorResponse::InternalServerError)
        .attach_printable("Customer not found for the payment method")?;

    if key.payment_method == Some(enums::PaymentMethod::Card) {
        let response = delete_card_from_locker(
            &state,
            &key.customer_id,
            &key.merchant_id,
            key.locker_id.as_ref().unwrap_or(&key.payment_method_id),
        )
        .await?;

        if response.status == "Ok" {
            logger::info!("Card From locker deleted Successfully!");
        } else {
            logger::error!("Error: Deleting Card From Locker!\n{:#?}", response);
            Err(errors::ApiErrorResponse::InternalServerError)?
        }
    }

    db.delete_payment_method_by_merchant_id_payment_method_id(
        merchant_account.get_id(),
        pm_id.payment_method_id.as_str(),
    )
    .await
    .to_not_found_response(errors::ApiErrorResponse::PaymentMethodNotFound)?;

    if customer.default_payment_method_id.as_ref() == Some(&pm_id.payment_method_id) {
        let customer_update = CustomerUpdate::UpdateDefaultPaymentMethod {
            default_payment_method_id: Some(None),
        };

        db.update_customer_by_customer_id_merchant_id(
            key_manager_state,
            key.customer_id,
            key.merchant_id,
            customer,
            customer_update,
            &key_store,
            merchant_account.storage_scheme,
        )
        .await
        .change_context(errors::ApiErrorResponse::InternalServerError)
        .attach_printable("Failed to update the default payment method id for the customer")?;
    };

    Ok(services::ApplicationResponse::Json(
        api::PaymentMethodDeleteResponse {
            payment_method_id: key.payment_method_id,
            deleted: true,
        },
    ))
}

pub async fn create_encrypted_data<T>(
    state: &routes::SessionState,
    key_store: &domain::MerchantKeyStore,
    data: T,
) -> Result<Encryptable<Secret<serde_json::Value>>, error_stack::Report<errors::StorageError>>
where
    T: Debug + serde::Serialize,
{
    let key = key_store.key.get_inner().peek();
    let identifier = Identifier::Merchant(key_store.merchant_id.clone());
    let key_manager_state: KeyManagerState = state.into();

    let encoded_data = Encode::encode_to_value(&data)
        .change_context(errors::StorageError::SerializationFailed)
        .attach_printable("Unable to encode data")?;

    let secret_data = Secret::<_, masking::WithType>::new(encoded_data);

    let encrypted_data =
        domain::types::encrypt(&key_manager_state, secret_data, identifier.clone(), key)
            .await
            .change_context(errors::StorageError::EncryptionError)
            .attach_printable("Unable to encrypt data")?;

    Ok(encrypted_data)
}

pub async fn list_countries_currencies_for_connector_payment_method(
    state: routes::SessionState,
    req: ListCountriesCurrenciesRequest,
) -> errors::RouterResponse<ListCountriesCurrenciesResponse> {
    Ok(services::ApplicationResponse::Json(
        list_countries_currencies_for_connector_payment_method_util(
            state.conf.pm_filters.clone(),
            req.connector,
            req.payment_method_type,
        )
        .await,
    ))
}

// This feature will be more efficient as a WASM function rather than as an API.
// So extracting this logic to a separate function so that it can be used in WASM as well.
pub async fn list_countries_currencies_for_connector_payment_method_util(
    connector_filters: settings::ConnectorFilters,
    connector: api_enums::Connector,
    payment_method_type: api_enums::PaymentMethodType,
) -> ListCountriesCurrenciesResponse {
    let payment_method_type =
        settings::PaymentMethodFilterKey::PaymentMethodType(payment_method_type);

    let (currencies, country_codes) = connector_filters
        .0
        .get(&connector.to_string())
        .and_then(|filter| filter.0.get(&payment_method_type))
        .map(|filter| (filter.currency.clone(), filter.country.clone()))
        .unwrap_or_else(|| {
            connector_filters
                .0
                .get("default")
                .and_then(|filter| filter.0.get(&payment_method_type))
                .map_or((None, None), |filter| {
                    (filter.currency.clone(), filter.country.clone())
                })
        });

    let currencies =
        currencies.unwrap_or_else(|| api_enums::Currency::iter().collect::<HashSet<_>>());
    let country_codes =
        country_codes.unwrap_or_else(|| api_enums::CountryAlpha2::iter().collect::<HashSet<_>>());

    ListCountriesCurrenciesResponse {
        currencies,
        countries: country_codes
            .into_iter()
            .map(|country_code| CountryCodeWithName {
                code: country_code,
                name: common_enums::Country::from_alpha2(country_code),
            })
            .collect(),
    }
}

async fn get_pre_existing_pm(
    state: &routes::SessionState,
    req: &api::PaymentMethodCreate,
    merchant_account: &domain::MerchantAccount,
    key_store: &domain::MerchantKeyStore,
    customer_id: &id_type::CustomerId,
    pm_resp: &mut api::PaymentMethodResponse,
    payment_method: diesel_models::PaymentMethod,
) -> errors::RouterResult<diesel_models::PaymentMethod> {
    let db = &*state.store;
    let pm_update = storage::PaymentMethodUpdate::StatusUpdate {
        status: Some(enums::PaymentMethodStatus::Inactive),
    };

    db.update_payment_method(payment_method, pm_update, merchant_account.storage_scheme)
        .await
        .change_context(errors::ApiErrorResponse::InternalServerError)
        .attach_printable("Failed to add payment method in db")?;

    get_or_insert_payment_method(
        state,
        req.clone(),
        pm_resp,
        merchant_account,
        customer_id,
        key_store,
    )
    .await
}

async fn make_pmd_and_update_payment_method(
    state: &routes::SessionState,
    req: &api::PaymentMethodCreate,
    merchant_account: &domain::MerchantAccount,
    key_store: &domain::MerchantKeyStore,
    req_card: Option<api::CardDetail>,
    payment_method: diesel_models::PaymentMethod,
    locker_id: String,
) -> errors::RouterResult<()> {
    let db = &*state.store;
    let pm_data_encrypted = if let Some(card) = req_card {
        let card_isin = card.card_number.get_card_isin();

        let card_info = db
            .get_card_info(card_isin.as_str())
            .await
            .change_context(errors::ApiErrorResponse::InternalServerError)
            .attach_printable("Failed to get card info")?;

        let updated_card = CardDetailsPaymentMethod {
            issuer_country: card_info
                .as_ref()
                .and_then(|ci| ci.card_issuing_country.clone()),
            last4_digits: Some(card.card_number.get_last4()),
            expiry_month: Some(card.card_exp_month),
            expiry_year: Some(card.card_exp_year),
            nick_name: card.nick_name,
            card_holder_name: card.card_holder_name,
            card_network: card_info.as_ref().and_then(|ci| ci.card_network.clone()),
            card_isin: Some(card_isin),
            card_issuer: card_info.as_ref().and_then(|ci| ci.card_issuer.clone()),
            card_type: card_info.as_ref().and_then(|ci| ci.card_type.clone()),
            saved_to_locker: true,
        };

        let payment_method_data_encrypted: Option<Encryptable<Secret<serde_json::Value>>> = Some(
            create_encrypted_data(&state, &key_store, updated_card)
                .await
                .change_context(errors::ApiErrorResponse::InternalServerError)
                .attach_printable("Unable to encrypt Payment method card details")?,
        );
        payment_method_data_encrypted
    } else {
        None
    }
    .map(|details| details.into());

    let pm_update = storage::PaymentMethodUpdate::AdditionalDataUpdate {
        payment_method_data: pm_data_encrypted,
        status: Some(enums::PaymentMethodStatus::Active),
        locker_id: Some(locker_id),
        payment_method: req.payment_method,
        payment_method_issuer: req.payment_method_issuer.clone(),
        payment_method_type: req.payment_method_type,
    };

    db.update_payment_method(payment_method, pm_update, merchant_account.storage_scheme)
        .await
        .change_context(errors::ApiErrorResponse::InternalServerError)
        .attach_printable("Failed to add payment method in db")?;

    Ok(())
}

async fn re_add_payment_method(
    state: &routes::SessionState,
    req: &api::PaymentMethodCreate,
    customer_id: &id_type::CustomerId,
    merchant_account: &domain::MerchantAccount,
    key_store: &domain::MerchantKeyStore,
    card: api::CardDetail,
    existing_pm: diesel_models::PaymentMethod,
) -> errors::RouterResult<()> {
    let db = &*state.store;

    delete_card_from_locker(
        state,
        customer_id,
        &merchant_account.merchant_id,
        existing_pm
            .locker_id
            .as_ref()
            .unwrap_or(&existing_pm.payment_method_id),
    )
    .await?;

    let add_card_resp = add_card_hs(
        state,
        req.clone(),
        &card,
        customer_id,
        merchant_account,
        api::enums::LockerChoice::HyperswitchCardVault,
        Some(
            existing_pm
                .locker_id
                .as_ref()
                .unwrap_or(&existing_pm.payment_method_id),
        ),
    )
    .await;

    if let Err(err) = add_card_resp {
        logger::error!(vault_err=?err);
        db.delete_payment_method_by_merchant_id_payment_method_id(
            &merchant_account.merchant_id,
            &existing_pm.payment_method_id,
        )
        .await
        .to_not_found_response(errors::ApiErrorResponse::PaymentMethodNotFound)?;

        Err(report!(errors::ApiErrorResponse::InternalServerError)
            .attach_printable("Failed while updating card metadata changes"))?
    };

    let updated_card = Some(api::CardDetailFromLocker {
        scheme: None,
        last4_digits: Some(card.card_number.get_last4()),
        issuer_country: None,
        card_number: Some(card.card_number),
        expiry_month: Some(card.card_exp_month),
        expiry_year: Some(card.card_exp_year),
        card_token: None,
        card_fingerprint: None,
        card_holder_name: card.card_holder_name,
        nick_name: card.nick_name,
        card_network: None,
        card_isin: None,
        card_issuer: None,
        card_type: None,
        saved_to_locker: true,
    });

    let updated_pmd = updated_card
        .as_ref()
        .map(|card| PaymentMethodsData::Card(CardDetailsPaymentMethod::from(card.clone())));
    let pm_data_encrypted: Option<Encryptable<Secret<serde_json::Value>>> = updated_pmd
        .async_map(|updated_pmd| create_encrypted_data(state, &key_store, updated_pmd))
        .await
        .transpose()
        .change_context(errors::ApiErrorResponse::InternalServerError)
        .attach_printable("Unable to encrypt payment method data")?;

    let pm_update = storage::PaymentMethodUpdate::PaymentMethodDataUpdate {
        payment_method_data: pm_data_encrypted.map(Into::into),
    };

    db.update_payment_method(existing_pm, pm_update, merchant_account.storage_scheme)
        .await
        .change_context(errors::ApiErrorResponse::InternalServerError)
        .attach_printable("Failed to add payment method in db")?;

    Ok(())
}

#[cfg(all(feature = "v2", feature = "payment_methods_v2"))]
#[async_trait::async_trait]
impl pm_core::PaymentMethodAdd<pm_core::PaymentMethodVaultingData>
    for pm_core::PaymentMethodAddClient
{
    async fn perform_preprocessing(
        &self,
        state: &routes::SessionState,
        req: &api::PaymentMethodCreate,
        merchant_account: &domain::MerchantAccount,
        key_store: &domain::MerchantKeyStore,
        data: pm_core::PaymentMethodVaultingData,
    ) -> errors::RouterResult<pm_core::PaymentMethodVaultingData> {
        let db = &*state.store;
        let pm_id = data.pm_id.clone().get_required_value("payment_method_id")?;
        let _payment_method = req.payment_method.get_required_value("payment_method")?;
        let _pmt = req
            .payment_method_type
            .get_required_value("payment_method_type")?;

        let pm = db
            .find_payment_method(pm_id.as_str(), merchant_account.storage_scheme)
            .await
            .change_context(errors::ApiErrorResponse::PaymentMethodNotFound)
            .attach_printable("Unable to find payment method")?;

        if pm.status != enums::PaymentMethodStatus::AwaitingData {
            return Err((errors::ApiErrorResponse::DuplicatePaymentMethod).into());
        }

        let client_secret = req
            .client_secret
            .clone()
            .get_required_value("client_secret")?;

        let client_secret_expired =
            authenticate_pm_client_secret_and_check_expiry(&client_secret, &pm)?;

        if client_secret_expired {
            return Err((errors::ApiErrorResponse::ClientSecretExpired).into());
        };

        let customer_id = pm.customer_id.clone();

        let customer = db
            .find_customer_by_customer_id_merchant_id(
                &(&*state).into(),
                &customer_id,
                &merchant_account.merchant_id,
                key_store,
                merchant_account.storage_scheme,
            )
            .await
            .to_not_found_response(errors::ApiErrorResponse::CustomerNotFound)?;

        Ok(pm_core::PaymentMethodVaultingData {
            payment_method: Some(pm),
            customer: Some(customer),
            pm_id: Some(pm_id),
            response: None,
            duplication_check: None,
            network_transaction_id: None,
            connector_mandate_details: None,
            payment_method_billing_address: None,
        })
    }

    async fn vault_payment_method(
        &self,
        state: &routes::SessionState,
        req: &api::PaymentMethodCreate,
        merchant_account: &domain::MerchantAccount,
        key_store: &domain::MerchantKeyStore,
        data: pm_core::PaymentMethodVaultingData,
    ) -> errors::RouterResult<pm_core::PaymentMethodVaultingData> {
        let db = &*state.store;
        let customer = data.customer.get_required_value("Customer")?;
        let pm = data.payment_method.get_required_value("PaymentMethod")?;
        let pmd = req
            .payment_method_data
            .clone()
            .get_required_value("payment_method_data")?;

        let resp = match &pmd {
            #[cfg(feature = "payouts")]
            api::PaymentMethodCreateData::BankTransfer(bank) => add_bank_to_locker(
                state,
                req.clone(),
                merchant_account,
                key_store,
                bank,
                &customer.customer_id,
            )
            .await
            .change_context(errors::ApiErrorResponse::InternalServerError)
            .attach_printable("Add PaymentMethod Failed"),
            api::PaymentMethodCreateData::Card(card) => {
                helpers::validate_card_expiry(&card.card_exp_month, &card.card_exp_year)?;
                Box::pin(add_card_to_locker(
                    state,
                    req.clone(),
                    card,
                    &customer.customer_id,
                    merchant_account,
                    None,
                ))
                .await
                .change_context(errors::ApiErrorResponse::InternalServerError)
                .attach_printable("Add Card Failed")
            }
            _ => Ok(store_default_payment_method(
                req,
                &customer.customer_id,
                &merchant_account.merchant_id,
            )),
        };

        if let Err(e) = resp {
            let pm_update = storage::PaymentMethodUpdate::StatusUpdate {
                status: Some(enums::PaymentMethodStatus::Inactive),
            };

            db.update_payment_method(pm, pm_update, merchant_account.storage_scheme)
                .await
                .change_context(errors::ApiErrorResponse::InternalServerError)
                .attach_printable("Failed to update payment method in db")?;

            return Err(e.attach_printable("Failed to add card to locker"));
        }

        let (pm_resp, duplication_check) = resp?;

        Ok(pm_core::PaymentMethodVaultingData {
            payment_method: Some(pm),
            customer: Some(customer),
            response: Some(pm_resp),
            duplication_check,
            pm_id: data.pm_id,
            network_transaction_id: None,
            connector_mandate_details: None,
            payment_method_billing_address: None,
        })
    }

    async fn handle_duplication(
        &self,
        state: &routes::SessionState,
        req: &api::PaymentMethodCreate,
        merchant_account: &domain::MerchantAccount,
        key_store: &domain::MerchantKeyStore,
        data: pm_core::PaymentMethodVaultingData,
    ) -> errors::RouterResult<pm_core::PaymentMethodVaultingData> {
        let db = &*state.store;
        let mut pm_resp = data.response.get_required_value("PaymentMethodResponse")?;
        let duplication_check = data.duplication_check;
        let pm = data.payment_method.get_required_value("PaymentMethod")?;
        let pm_id = pm.payment_method_id.clone();
        let customer = data.customer.get_required_value("Customer")?;
        let pmd = req
            .payment_method_data
            .clone()
            .get_required_value("payment_method_data")?;

        let resp = match duplication_check {
            Some(payment_methods::DataDuplicationCheck::Duplicated) => {
                get_pre_existing_pm(
                    state,
                    req,
                    merchant_account,
                    key_store,
                    &customer.customer_id,
                    &mut pm_resp,
                    pm.clone(),
                )
                .await?;

                pm_resp
            }
            Some(payment_methods::DataDuplicationCheck::MetaDataChanged) => {
                let existing_pm = get_pre_existing_pm(
                    state,
                    req,
                    merchant_account,
                    key_store,
                    &customer.customer_id,
                    &mut pm_resp,
                    pm.clone(),
                )
                .await?;

                let req_card = match &pmd {
                    api::PaymentMethodCreateData::Card(card) => Some(card.clone()),
                    _ => None,
                };

                pm_resp.client_secret.clone_from(&existing_pm.client_secret);

                if let Some(card) = req_card {
                    re_add_payment_method(
                        state,
                        req,
                        &customer.customer_id,
                        merchant_account,
                        key_store,
                        card,
                        existing_pm,
                    )
                    .await
                    .attach_printable("Failed to re add payment method to locker")?;
                }

                pm_resp
            }
            None => {
                let locker_id = pm_resp.payment_method_id.clone();
                pm_resp.payment_method_id.clone_from(&pm_id);
                pm_resp.client_secret.clone_from(&req.client_secret);

                let req_card = match &pmd {
                    api::PaymentMethodCreateData::Card(card) => Some(card.clone()),
                    _ => None,
                };

                make_pmd_and_update_payment_method(
                    state,
                    req,
                    merchant_account,
                    key_store,
                    req_card,
                    pm.clone(),
                    locker_id,
                )
                .await?;

                if customer.default_payment_method_id.is_none() {
                    let _ = set_default_payment_method(
                                state,
                                merchant_account.merchant_id.clone(),
                                key_store.clone(),
                                &customer.customer_id,
                                pm_id.clone(),
                                merchant_account.storage_scheme,
                            )
                            .await
                            .map_err(
                                |err| logger::error!(error=?err,"Failed to set the payment method as default"),
                            );
                }

                pm_resp
            }
        };

        Ok(pm_core::PaymentMethodVaultingData {
            payment_method: Some(pm),
            customer: Some(customer),
            response: Some(resp),
            pm_id: Some(pm_id),
            duplication_check,
            network_transaction_id: None,
            connector_mandate_details: None,
            payment_method_billing_address: None,
        })
    }
}

#[cfg(all(feature = "v2", feature = "payment_methods_v2"))]
#[async_trait::async_trait]
impl pm_core::PaymentMethodAdd<pm_core::PaymentMethodVaultingData>
    for pm_core::PaymentMethodAddServer
{
    async fn perform_preprocessing(
        &self,
        state: &routes::SessionState,
        req: &api::PaymentMethodCreate,
        merchant_account: &domain::MerchantAccount,
        key_store: &domain::MerchantKeyStore,
        _data: pm_core::PaymentMethodVaultingData,
    ) -> errors::RouterResult<pm_core::PaymentMethodVaultingData> {
        let db = &*state.store;
        let customer_id = req.customer_id.clone().get_required_value("customer_id")?;
        let _payment_method = req.payment_method.get_required_value("payment_method")?;
        let _pmt = req
            .payment_method_type
            .get_required_value("payment_method_type")?;
        let customer = db
            .find_customer_by_customer_id_merchant_id(
                &(&*state).into(),
                &customer_id,
                &merchant_account.merchant_id,
                key_store,
                merchant_account.storage_scheme,
            )
            .await
            .to_not_found_response(errors::ApiErrorResponse::CustomerNotFound)?;

        let connector_mandate_details = req
            .connector_mandate_details
            .clone()
            .map(serde_json::to_value)
            .transpose()
            .change_context(errors::ApiErrorResponse::InternalServerError)?;

        let payment_method_billing_address = req.billing.clone();

        Ok(pm_core::PaymentMethodVaultingData {
            payment_method: None,
            customer: Some(customer),
            response: None,
            pm_id: None,
            duplication_check: None,
            network_transaction_id: req.network_transaction_id.clone(),
            connector_mandate_details,
            payment_method_billing_address,
        })
    }

    async fn vault_payment_method(
        &self,
        state: &routes::SessionState,
        req: &api::PaymentMethodCreate,
        merchant_account: &domain::MerchantAccount,
        key_store: &domain::MerchantKeyStore,
        data: pm_core::PaymentMethodVaultingData,
    ) -> errors::RouterResult<pm_core::PaymentMethodVaultingData> {
        let customer = data.customer.get_required_value("Customer")?;
        let pmd = req
            .payment_method_data
            .clone()
            .get_required_value("payment_method_data")?;

        let (resp, duplication_check) = match &pmd {
            #[cfg(feature = "payouts")]
            api::PaymentMethodCreateData::BankTransfer(bank) => add_bank_to_locker(
                state,
                req.clone(),
                merchant_account,
                key_store,
                bank,
                &customer.customer_id,
            )
            .await
            .change_context(errors::ApiErrorResponse::InternalServerError)
            .attach_printable("Add PaymentMethod Failed"),
            api::PaymentMethodCreateData::Card(card) => {
                helpers::validate_card_expiry(&card.card_exp_month, &card.card_exp_year)?;
                Box::pin(add_card_to_locker(
                    state,
                    req.clone(),
                    card,
                    &customer.customer_id,
                    merchant_account,
                    None,
                ))
                .await
                .change_context(errors::ApiErrorResponse::InternalServerError)
                .attach_printable("Add Card Failed")
            }
            _ => Ok(store_default_payment_method(
                req,
                &customer.customer_id,
                &merchant_account.merchant_id,
            )),
        }?;

        Ok(pm_core::PaymentMethodVaultingData {
            payment_method: data.payment_method,
            customer: Some(customer),
            response: Some(resp),
            duplication_check,
            pm_id: data.pm_id,
            network_transaction_id: data.network_transaction_id,
            connector_mandate_details: data.connector_mandate_details,
            payment_method_billing_address: data.payment_method_billing_address,
        })
    }

    async fn handle_duplication(
        &self,
        state: &routes::SessionState,
        req: &api::PaymentMethodCreate,
        merchant_account: &domain::MerchantAccount,
        key_store: &domain::MerchantKeyStore,
        data: pm_core::PaymentMethodVaultingData,
    ) -> errors::RouterResult<pm_core::PaymentMethodVaultingData> {
        let db = &*state.store;
        let customer = data.customer.get_required_value("Customer")?;
        let mut resp = data.response.get_required_value("PaymentMethodResponse")?;
        let pmd = req
            .payment_method_data
            .clone()
            .get_required_value("payment_method_data")?;

        let pm = match &data.duplication_check {
            Some(duplication_check) => match *duplication_check {
                payment_methods::DataDuplicationCheck::Duplicated => {
                    let existing_pm = get_or_insert_payment_method(
                        state,
                        req.clone(),
                        &mut resp,
                        merchant_account,
                        &customer.customer_id,
                        key_store,
                    )
                    .await?;

                    resp.client_secret = existing_pm.client_secret;
                    None
                }
                payment_methods::DataDuplicationCheck::MetaDataChanged => {
                    let req_card = match &pmd {
                        api::PaymentMethodCreateData::Card(card) => Some(card.clone()),
                        _ => None,
                    };

                    if let Some(card) = req_card {
                        let existing_pm = get_or_insert_payment_method(
                            state,
                            req.clone(),
                            &mut resp,
                            merchant_account,
                            &customer.customer_id,
                            key_store,
                        )
                        .await?;

                        resp.client_secret = existing_pm.client_secret.clone();
                        re_add_payment_method(
                            state,
                            req,
                            &customer.customer_id,
                            merchant_account,
                            key_store,
                            card,
                            existing_pm,
                        )
                        .await
                        .attach_printable("Failed to re add payment method to locker")?;
                    }

                    None
                }
            },
            None => {
                let pm_metadata = resp.metadata.as_ref().map(|data| data.peek());

                let locker_id = if resp.payment_method == Some(api_enums::PaymentMethod::Card)
                    || resp.payment_method == Some(api_enums::PaymentMethod::BankTransfer)
                {
                    Some(resp.payment_method_id)
                } else {
                    None
                };

                let payment_method_billing_address: Option<Encryptable<Secret<serde_json::Value>>> =
                    data.payment_method_billing_address
                        .clone()
                        .async_map(|billing| create_encrypted_data(state, &key_store, billing))
                        .await
                        .transpose()
                        .change_context(errors::ApiErrorResponse::InternalServerError)
                        .attach_printable("Unable to encrypt Payment method billing address")?;

                resp.payment_method_id = generate_id(consts::ID_LENGTH, "pm");
                let pm = insert_payment_method(
                    state,
                    &resp,
                    req,
                    key_store,
                    &merchant_account.merchant_id,
                    &customer.customer_id,
                    pm_metadata.cloned(),
                    None,
                    locker_id,
                    data.connector_mandate_details.clone(),
                    data.network_transaction_id.clone(),
                    merchant_account.storage_scheme,
                    payment_method_billing_address.map(Into::into),
                )
                .await?;

                resp.client_secret.clone_from(&pm.client_secret);
                Some(pm)
            }
        };

        Ok(pm_core::PaymentMethodVaultingData {
            payment_method: pm,
            customer: Some(customer),
            response: Some(resp),
            duplication_check: data.duplication_check,
            pm_id: data.pm_id,
            network_transaction_id: data.network_transaction_id,
            connector_mandate_details: data.connector_mandate_details,
            payment_method_billing_address: data.payment_method_billing_address,
        })
    }
}<|MERGE_RESOLUTION|>--- conflicted
+++ resolved
@@ -920,31 +920,11 @@
                 pm_resp.payment_method_id.clone_from(&pm_id);
                 pm_resp.client_secret = Some(client_secret.clone());
 
-<<<<<<< HEAD
                 let req_card = match &pmd {
                     api::PaymentMethodCreateData::Card(card) => Some(card.clone()),
                     #[cfg(feature = "payouts")]
                     _ => None,
                 };
-=======
-                        if customer.default_payment_method_id.is_none() {
-                            let _ = set_default_payment_method(
-                                &state,
-                                merchant_account.get_id(),
-                                key_store.clone(),
-                                &customer_id,
-                                pm_id,
-                                merchant_account.storage_scheme,
-                            )
-                            .await
-                            .map_err(|error| {
-                                logger::error!(
-                                    ?error,
-                                    "Failed to set the payment method as default"
-                                )
-                            });
-                        }
->>>>>>> 69a2b80b
 
                 make_pmd_and_update_payment_method(
                     &state,
