--- conflicted
+++ resolved
@@ -46,14 +46,8 @@
     core::{
         errors::{self, StorageErrorExt},
         payment_methods::{
-<<<<<<< HEAD
-            helpers::is_conector_update_possible,
-            transformers as payment_methods, update_payment_method_task,
-            utils::{get_merchant_pm_filter_graph, make_pm_graph, refresh_pm_filters_cache},
-            vault,
-=======
-            add_payment_method_status_update_task, transformers as payment_methods, vault,
->>>>>>> 5cde7ee0
+            add_payment_method_status_update_task, helpers::is_conector_update_possible,
+            transformers as payment_methods, update_payment_method_task, vault,
         },
         payments::{
             helpers,
@@ -71,9 +65,7 @@
             self,
             types::{decrypt, encrypt_optional, AsyncLift},
         },
-        storage::{
-            self, enums, PaymentMethodListContext, PaymentTokenData, PaymentsMandateReference,
-        },
+        storage::{self, enums, PaymentMethodListContext, PaymentTokenData},
         transformers::ForeignFrom,
     },
     utils::{self, ConnectorResponseExt, OptionExt},
@@ -850,26 +842,27 @@
             // If connector mandate details present then add the task to process tracker
             let connector_mandate_id = pm
                 .connector_mandate_details
+                .clone()
                 .map(|val| {
-                    val.parse_value::<PaymentsMandateReference>("PaymentsMandateReference")
+                    val.parse_value::<storage::PaymentsMandateReference>("PaymentsMandateReference")
                         .change_context(errors::ApiErrorResponse::InternalServerError)
                         .attach_printable("Failed to deserialize the mandate reference")
                 })
                 .transpose()?;
 
-            if card_update.nick_name.is_none() {
+            if card_update.nick_name.clone().is_none() {
                 if let Some(connector_mandate_details) = connector_mandate_id {
                     // get the mca ids and then filter on the basis of configs
-                    let conf = state.conf.mandates.update_mandate_supported;
-                    update_connector_mandate_metadata(
+                    let conf = &state.conf.mandates.update_mandate_supported;
+                    let _k = update_connector_mandate_metadata(
                         db,
                         connector_mandate_details,
-                        key_store,
-                        merchant_account.merchant_id,
-                        pm,
-                        common_utils::date_time::now();
-                        &conf,
-                        card_update,
+                        &merchant_account.merchant_id,
+                        &pm,
+                        &key_store,
+                        common_utils::date_time::now(),
+                        conf,
+                        &card_update,
                     )
                     .await?;
                 }
@@ -1062,26 +1055,33 @@
             })
 }
 pub async fn update_connector_mandate_metadata(
-    db: dyn StorageInterface,
-    payment_mandate_reference: PaymentsMandateReference,
+    db: &dyn db::StorageInterface,
+    payment_mandate_reference: storage::PaymentsMandateReference,
     merchant_id: &str,
     pm: &diesel_models::PaymentMethod,
     key_store: &domain::MerchantKeyStore,
-    modified_at_time : time::PrimitiveDateTime,
+    modified_at_time: time::PrimitiveDateTime,
     conf: &settings::SupportedPaymentMethodsForMandate,
-    card_updation_obj: CardDetailUpdate,
+    card_updation_obj: &CardDetailUpdate,
 ) -> errors::RouterResult<()> {
     // check if connector name supports update and also if its a valid mca,ie, the mca is there in the hashmap
-    let mca_ids = get_all_mcas(db, &key_store, merchant_id, Some(false)).await?;
+    let mca_ids = get_all_mcas(
+        db,
+        &key_store,
+        merchant_id,
+        Some(false),
+        &payment_mandate_reference,
+    )
+    .await?;
     let filtered_mca_ids = mca_ids
         .into_iter()
-        .filter(|(mca_id, conn_name)| {
+        .filter(|(mca_id, update_mandate)| {
             payment_mandate_reference.contains_key(mca_id)
                 && is_conector_update_possible(
                     conf,
-                    pm.payment_method,
-                    pm.payment_method_type,
-                    conn_name,
+                    pm.payment_method.as_ref(),
+                    pm.payment_method_type.as_ref(),
+                    update_mandate.connector_variant,
                 )
         })
         .collect::<HashMap<_, _>>();
@@ -1099,15 +1099,15 @@
     //     types::MandateRevokeResponseData,
     // > = connector_data.connector.get_connector_integration();
     let _a = update_payment_method_task(
-        &db,
-        // pm,
+        db,
+        &pm.payment_method_id,
         filtered_mca_ids,
-        card_updation_obj,
-        merchant_id,
-        payment_mandate_reference,
-        modified_at_time
+        &card_updation_obj,
+        merchant_id.to_string(),
+        modified_at_time,
     )
-    .await?;
+    .await
+    .change_context(errors::ApiErrorResponse::InternalServerError)?;
     // let router_data = utils::construct_mandate_revoke_router_data(
     //     merchant_connector_account,
     //     &merchant_account,
@@ -1124,6 +1124,7 @@
     // )
     // .await
     // .change_context(errors::ApiErrorResponse::InternalServerError)?;
+    Ok(())
 }
 // Wrapper function to switch lockers
 
@@ -3862,11 +3863,11 @@
 ) -> errors::RouterResult<bool> {
     if let Some(connector_mandate_details) = connector_mandate_details {
         let mca_ids = get_all_mcas(
-            &*state.store,
+            state.store.as_ref(),
             key_store,
             merchant_id,
             Some(true),
-            connector_mandate_details,
+            &connector_mandate_details,
         )
         .await?;
 
@@ -3878,16 +3879,14 @@
     }
     Ok(false)
 }
-pub struct UpdateMandate {
-    connector_mandate_id: String,
-    connector_variant: api_enums::Connector,
-}
+
 pub async fn get_all_mcas(
-    db: dyn db::StorageInterface,
+    db: &dyn db::StorageInterface,
     key_store: &domain::MerchantKeyStore,
     merchant_id: &str,
     value: Option<bool>,
-) -> errors::RouterResult<HashMap<String, api_enums::Connector>> {
+    connector_mandate_details: &storage::PaymentsMandateReference,
+) -> errors::RouterResult<HashMap<String, storage::UpdateMandate>> {
     let mcas = db
         .find_merchant_connector_account_by_merchant_id_and_disabled_list(
             merchant_id,
@@ -3912,7 +3911,17 @@
             .attach_printable_lazy(|| {
                 format!("unable to parse connector name: {}", mca.connector_name)
             })?;
-        mca_ids.insert(mca.merchant_connector_id, connector_variant);
+        let connector_mandate_id = connector_mandate_details
+            .0
+            .get(&mca.merchant_connector_id)
+            .map(|pmr| pmr.connector_mandate_id.clone());
+        mca_ids.insert(
+            mca.merchant_connector_id,
+            storage::UpdateMandate {
+                connector_variant,
+                connector_mandate_id,
+            },
+        );
     }
     Ok(mca_ids)
 }
