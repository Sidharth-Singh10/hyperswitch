--- conflicted
+++ resolved
@@ -33,98 +33,6 @@
     ))
 }
 
-<<<<<<< HEAD
-pub async fn list_invitable_roles(
-    state: AppState,
-    user_from_token: auth::UserFromToken,
-) -> UserResponse<user_role_api::ListRolesResponse> {
-    let predefined_roles_map = roles::predefined_roles::PREDEFINED_ROLES
-        .iter()
-        .filter(|(_, role_info)| role_info.is_invitable())
-        .map(|(role_id, role_info)| user_role_api::RoleInfoResponse {
-            permissions: role_info
-                .get_permissions_set()
-                .into_iter()
-                .map(Into::into)
-                .collect(),
-            role_id: role_id.to_string(),
-            role_name: role_info.get_role_name().to_string(),
-            role_scope: role_info.get_scope(),
-        });
-
-    let custom_roles_map = state
-        .store
-        .list_all_roles(&user_from_token.merchant_id, &user_from_token.org_id)
-        .await
-        .change_context(UserErrors::InternalServerError)?
-        .into_iter()
-        .map(roles::RoleInfo::from)
-        .filter(|role_info| role_info.is_invitable())
-        .map(|role_info| user_role_api::RoleInfoResponse {
-            permissions: role_info
-                .get_permissions_set()
-                .into_iter()
-                .map(Into::into)
-                .collect(),
-            role_id: role_info.get_role_id().to_string(),
-            role_name: role_info.get_role_name().to_string(),
-            role_scope: role_info.get_scope(),
-        });
-
-    Ok(ApplicationResponse::Json(user_role_api::ListRolesResponse(
-        predefined_roles_map.chain(custom_roles_map).collect(),
-    )))
-}
-
-pub async fn get_role(
-    state: AppState,
-    user_from_token: auth::UserFromToken,
-    role: user_role_api::GetRoleRequest,
-) -> UserResponse<user_role_api::RoleInfoResponse> {
-    let role_info = roles::get_role_info_from_role_id(
-        &state,
-        &role.role_id,
-        &user_from_token.merchant_id,
-        &user_from_token.org_id,
-    )
-    .await
-    .to_not_found_response(UserErrors::InvalidRoleId)?;
-
-    if role_info.is_internal() {
-        return Err(UserErrors::InvalidRoleId.into());
-    }
-
-    let permissions = role_info
-        .get_permissions_set()
-        .into_iter()
-        .map(Into::into)
-        .collect();
-
-    Ok(ApplicationResponse::Json(user_role_api::RoleInfoResponse {
-        permissions,
-        role_id: role.role_id,
-        role_name: role_info.get_role_name().to_string(),
-        role_scope: role_info.get_scope(),
-    }))
-}
-
-pub async fn get_role_from_token(
-    state: AppState,
-    user_from_token: auth::UserFromToken,
-) -> UserResponse<Vec<user_role_api::Permission>> {
-    let role_info = user_from_token
-        .get_role_info_from_db(&state)
-        .await
-        .attach_printable("Invalid role_id in JWT")?;
-
-    let permissions = role_info
-        .get_permissions_set()
-        .into_iter()
-        .map(Into::into)
-        .collect();
-
-    Ok(ApplicationResponse::Json(permissions))
-=======
 pub async fn get_authorization_info_with_groups(
     _state: AppState,
 ) -> UserResponse<user_role_api::AuthorizationInfoResponse> {
@@ -136,7 +44,6 @@
                 .collect(),
         ),
     ))
->>>>>>> b74435b6
 }
 
 pub async fn update_user_role(
@@ -144,11 +51,7 @@
     user_from_token: auth::UserFromToken,
     req: user_role_api::UpdateUserRoleRequest,
 ) -> UserResponse<()> {
-<<<<<<< HEAD
-    let role_info = roles::get_role_info_from_role_id(
-=======
     let role_info = roles::RoleInfo::from_role_id(
->>>>>>> b74435b6
         &state,
         &req.role_id,
         &user_from_token.merchant_id,
@@ -178,11 +81,7 @@
         .await
         .to_not_found_response(UserErrors::InvalidRoleOperation)?;
 
-<<<<<<< HEAD
-    let role_to_be_updated = roles::get_role_info_from_role_id(
-=======
     let role_to_be_updated = roles::RoleInfo::from_role_id(
->>>>>>> b74435b6
         &state,
         &user_role_to_be_updated.role_id,
         &user_from_token.merchant_id,
@@ -351,11 +250,7 @@
         .find(|&role| role.merchant_id == user_from_token.merchant_id.as_str())
     {
         Some(user_role) => {
-<<<<<<< HEAD
-            let role_info = roles::get_role_info_from_role_id(
-=======
             let role_info = roles::RoleInfo::from_role_id(
->>>>>>> b74435b6
                 &state,
                 &user_role.role_id,
                 &user_from_token.merchant_id,
