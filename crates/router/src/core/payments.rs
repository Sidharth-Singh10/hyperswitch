--- conflicted
+++ resolved
@@ -1108,7 +1108,52 @@
 
 #[cfg(feature = "v2")]
 #[allow(clippy::too_many_arguments)]
-<<<<<<< HEAD
+pub async fn payments_intent_core<F, Res, Req, Op, D>(
+    state: SessionState,
+    req_state: ReqState,
+    merchant_account: domain::MerchantAccount,
+    profile_id: Option<id_type::ProfileId>,
+    key_store: domain::MerchantKeyStore,
+    operation: Op,
+    req: Req,
+    auth_flow: services::AuthFlow,
+    header_payload: HeaderPayload,
+) -> RouterResponse<Res>
+where
+    F: Send + Clone + Sync,
+    Op: Operation<F, Req, Data = D> + Send + Sync + Clone,
+    Req: Debug + Authenticate + Clone,
+    D: OperationSessionGetters<F> + OperationSessionSetters<F> + Send + Sync + Clone,
+    Res: transformers::ToResponse<F, D, Op>,
+{
+    let (payment_data, _req, customer) = payments_intent_operation_core::<_, _, _, _>(
+        &state,
+        req_state,
+        merchant_account,
+        profile_id,
+        key_store,
+        operation.clone(),
+        req,
+        auth_flow,
+        header_payload.clone(),
+    )
+    .await?;
+
+    Res::generate_response(
+        payment_data,
+        customer,
+        auth_flow,
+        &state.base_url,
+        operation,
+        &state.conf.connector_request_reference_id_config,
+        None,
+        None,
+        header_payload.x_hs_latency,
+    )
+}
+
+#[cfg(feature = "v2")]
+#[allow(clippy::too_many_arguments)]
 pub async fn payments_core<F, Res, Req, Op, FData, D>(
     state: SessionState,
     req_state: ReqState,
@@ -1123,22 +1168,10 @@
     // TODO: do we need to rely on the auth flow
     auth_flow: services::AuthFlow,
     call_connector_action: CallConnectorAction,
-=======
-pub async fn payments_intent_core<F, Res, Req, Op, D>(
-    state: SessionState,
-    req_state: ReqState,
-    merchant_account: domain::MerchantAccount,
-    profile_id: Option<id_type::ProfileId>,
-    key_store: domain::MerchantKeyStore,
-    operation: Op,
-    req: Req,
-    auth_flow: services::AuthFlow,
->>>>>>> ca5277b1
     header_payload: HeaderPayload,
 ) -> RouterResponse<Res>
 where
     F: Send + Clone + Sync,
-<<<<<<< HEAD
     FData: Send + Sync + Clone,
     Op: Operation<F, Req, Data = D> + Send + Sync + Clone,
     Req: Debug,
@@ -1170,25 +1203,6 @@
             header_payload.clone(),
         )
         .await?;
-=======
-    Op: Operation<F, Req, Data = D> + Send + Sync + Clone,
-    Req: Debug + Authenticate + Clone,
-    D: OperationSessionGetters<F> + OperationSessionSetters<F> + Send + Sync + Clone,
-    Res: transformers::ToResponse<F, D, Op>,
-{
-    let (payment_data, _req, customer) = payments_intent_operation_core::<_, _, _, _>(
-        &state,
-        req_state,
-        merchant_account,
-        profile_id,
-        key_store,
-        operation.clone(),
-        req,
-        auth_flow,
-        header_payload.clone(),
-    )
-    .await?;
->>>>>>> ca5277b1
 
     Res::generate_response(
         payment_data,
@@ -1197,13 +1211,8 @@
         &state.base_url,
         operation,
         &state.conf.connector_request_reference_id_config,
-<<<<<<< HEAD
         connector_http_status_code,
         external_latency,
-=======
-        None,
-        None,
->>>>>>> ca5277b1
         header_payload.x_hs_latency,
     )
 }
@@ -6047,6 +6056,215 @@
         &mut self,
         setup_future_usage: storage_enums::FutureUsage,
     ) {
+        self.payment_intent.setup_future_usage = setup_future_usage;
+    }
+
+    fn set_connector_in_payment_attempt(&mut self, _connector: Option<String>) {
+        todo!()
+    }
+}
+
+#[cfg(feature = "v2")]
+impl<F: Clone> OperationSessionGetters<F> for PaymentConfirmData<F> {
+    fn get_payment_attempt(&self) -> &storage::PaymentAttempt {
+        &self.payment_attempt
+    }
+
+    fn get_payment_intent(&self) -> &storage::PaymentIntent {
+        &self.payment_intent
+    }
+
+    fn get_payment_method_info(&self) -> Option<&domain::PaymentMethod> {
+        todo!()
+    }
+
+    fn get_mandate_id(&self) -> Option<&payments_api::MandateIds> {
+        todo!()
+    }
+
+    // what is this address find out and not required remove this
+    fn get_address(&self) -> &PaymentAddress {
+        todo!()
+    }
+
+    fn get_creds_identifier(&self) -> Option<&str> {
+        todo!()
+    }
+
+    fn get_token(&self) -> Option<&str> {
+        todo!()
+    }
+
+    fn get_multiple_capture_data(&self) -> Option<&types::MultipleCaptureData> {
+        todo!()
+    }
+
+    fn get_payment_link_data(&self) -> Option<api_models::payments::PaymentLinkResponse> {
+        todo!()
+    }
+
+    fn get_ephemeral_key(&self) -> Option<ephemeral_key::EphemeralKey> {
+        todo!()
+    }
+
+    fn get_setup_mandate(&self) -> Option<&MandateData> {
+        todo!()
+    }
+
+    fn get_poll_config(&self) -> Option<router_types::PollConfig> {
+        todo!()
+    }
+
+    fn get_authentication(&self) -> Option<&storage::Authentication> {
+        todo!()
+    }
+
+    fn get_frm_message(&self) -> Option<FraudCheck> {
+        todo!()
+    }
+
+    fn get_refunds(&self) -> Vec<storage::Refund> {
+        todo!()
+    }
+
+    fn get_disputes(&self) -> Vec<storage::Dispute> {
+        todo!()
+    }
+
+    fn get_authorizations(&self) -> Vec<diesel_models::authorization::Authorization> {
+        todo!()
+    }
+
+    fn get_attempts(&self) -> Option<Vec<storage::PaymentAttempt>> {
+        todo!()
+    }
+
+    fn get_recurring_details(&self) -> Option<&RecurringDetails> {
+        todo!()
+    }
+
+    fn get_payment_intent_profile_id(&self) -> Option<&id_type::ProfileId> {
+        Some(&self.payment_intent.profile_id)
+    }
+
+    fn get_currency(&self) -> storage_enums::Currency {
+        self.payment_intent.amount_details.currency
+    }
+
+    fn get_amount(&self) -> api::Amount {
+        todo!()
+    }
+
+    fn get_payment_attempt_connector(&self) -> Option<&str> {
+        todo!()
+    }
+
+    fn get_billing_address(&self) -> Option<api_models::payments::Address> {
+        todo!()
+    }
+
+    fn get_payment_method_data(&self) -> Option<&domain::PaymentMethodData> {
+        todo!()
+    }
+
+    fn get_sessions_token(&self) -> Vec<api::SessionToken> {
+        todo!()
+    }
+
+    fn get_token_data(&self) -> Option<&storage::PaymentTokenData> {
+        todo!()
+    }
+
+    fn get_mandate_connector(&self) -> Option<&MandateConnectorDetails> {
+        todo!()
+    }
+
+    fn get_force_sync(&self) -> Option<bool> {
+        todo!()
+    }
+
+    fn get_capture_method(&self) -> Option<enums::CaptureMethod> {
+        todo!()
+    }
+}
+
+#[cfg(feature = "v2")]
+impl<F: Clone> OperationSessionSetters<F> for PaymentConfirmData<F> {
+    // Setters Implementation
+    fn set_payment_intent(&mut self, payment_intent: storage::PaymentIntent) {
+        self.payment_intent = payment_intent;
+    }
+
+    fn set_payment_attempt(&mut self, payment_attempt: storage::PaymentAttempt) {
+        self.payment_attempt = payment_attempt;
+    }
+
+    fn set_payment_method_data(&mut self, _payment_method_data: Option<domain::PaymentMethodData>) {
+        todo!()
+    }
+
+    fn set_payment_method_id_in_attempt(&mut self, _payment_method_id: Option<String>) {
+        todo!()
+    }
+
+    fn set_email_if_not_present(&mut self, _email: pii::Email) {
+        todo!()
+    }
+
+    fn set_pm_token(&mut self, _token: String) {
+        todo!()
+    }
+
+    fn set_connector_customer_id(&mut self, _customer_id: Option<String>) {
+        todo!()
+    }
+
+    fn push_sessions_token(&mut self, _token: api::SessionToken) {
+        todo!()
+    }
+
+    fn set_surcharge_details(&mut self, _surcharge_details: Option<types::SurchargeDetails>) {
+        todo!()
+    }
+
+    fn set_merchant_connector_id_in_attempt(
+        &mut self,
+        _merchant_connector_id: Option<id_type::MerchantConnectorAccountId>,
+    ) {
+        todo!()
+    }
+
+    fn set_frm_message(&mut self, _frm_message: FraudCheck) {
+        todo!()
+    }
+
+    fn set_payment_intent_status(&mut self, status: storage_enums::IntentStatus) {
+        self.payment_intent.status = status;
+    }
+
+    fn set_authentication_type_in_attempt(
+        &mut self,
+        _authentication_type: Option<enums::AuthenticationType>,
+    ) {
+        todo!()
+    }
+
+    fn set_recurring_mandate_payment_data(
+        &mut self,
+        _recurring_mandate_payment_data:
+            hyperswitch_domain_models::router_data::RecurringMandatePaymentData,
+    ) {
+        todo!()
+    }
+
+    fn set_mandate_id(&mut self, _mandate_id: api_models::payments::MandateIds) {
+        todo!()
+    }
+
+    fn set_setup_future_usage_in_payment_intent(
+        &mut self,
+        setup_future_usage: storage_enums::FutureUsage,
+    ) {
         self.payment_intent.setup_future_usage = Some(setup_future_usage);
     }
 
