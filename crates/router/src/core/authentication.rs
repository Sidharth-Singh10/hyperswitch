pub mod post_authn;
pub mod pre_authn;
pub mod types;
pub(crate) mod utils;

pub mod transformers;

use api_models::payments;
use common_enums::Currency;
use common_utils::errors::CustomResult;

use crate::{
    core::{
        errors::ApiErrorResponse,
        payments::{self as payments_core, CallConnectorAction},
    },
    routes::AppState,
    services,
<<<<<<< HEAD
    types::{self, api},
=======
    types::{self as core_types, api, domain},
>>>>>>> 68e118d3
};

pub async fn perform_authentication(
    state: &AppState,
    authentication_provider: String,
    payment_method_data: payments::PaymentMethodData,
    payment_method: common_enums::PaymentMethod,
<<<<<<< HEAD
    billing_address: api_models::payments::Address,
    shipping_address: api_models::payments::Address,
    browser_details: types::BrowserInformation,
    merchant_account: types::domain::MerchantAccount,
=======
    billing_address: domain::Address,
    shipping_address: domain::Address,
    browser_details: core_types::BrowserInformation,
    merchant_account: core_types::domain::MerchantAccount,
>>>>>>> 68e118d3
    merchant_connector_account: payments_core::helpers::MerchantConnectorAccountType,
    acquirer_details: Option<core_types::api::authentication::AcquirerDetails>,
    amount: Option<i64>,
    currency: Option<Currency>,
    message_category: core_types::api::authentication::MessageCategory,
    device_channel: String,
<<<<<<< HEAD
) -> CustomResult<types::api::authentication::AuthenticationResponse, ApiErrorResponse> {
=======
    three_ds_server_trans_id: String,
) -> CustomResult<core_types::api::authentication::AuthenticationResponse, ApiErrorResponse> {
>>>>>>> 68e118d3
    let connector_data = api::ConnectorData::get_connector_by_name(
        &state.conf.connectors,
        &authentication_provider,
        api::GetToken::Connector,
        merchant_connector_account.get_mca_id(),
    )?;
    let connector_integration: services::BoxedConnectorIntegration<
        '_,
        api::Authentication,
        core_types::ConnectorAuthenticationRequestData,
        core_types::ConnectorAuthenticationResponse,
    > = connector_data.connector.get_connector_integration();
    let router_data = transformers::construct_authentication_router_data(
        authentication_provider.clone(),
        payment_method_data,
        payment_method,
        billing_address,
        shipping_address,
        browser_details,
        acquirer_details,
        amount,
        currency,
        message_category,
        device_channel,
        merchant_account,
        merchant_connector_account,
    )?;
    let response = services::execute_connector_processing_step(
        &state,
        connector_integration,
        &router_data,
        CallConnectorAction::Trigger,
        None,
    )
    .await
    .map_err(|err| {
        println!("connector error_response {}", err);
        ApiErrorResponse::InternalServerError
    })?;
    let submit_evidence_response =
        response
            .response
            .map_err(|err| ApiErrorResponse::ExternalConnectorError {
                code: err.code,
                message: err.message,
                connector: authentication_provider,
                status_code: err.status_code,
                reason: err.reason,
            })?;
    Ok(core_types::api::AuthenticationResponse {
        trans_status: submit_evidence_response.trans_status,
        acs_url: submit_evidence_response.acs_url,
        challenge_request: submit_evidence_response.challenge_request,
    })
}<|MERGE_RESOLUTION|>--- conflicted
+++ resolved
@@ -1,14 +1,15 @@
 pub mod post_authn;
 pub mod pre_authn;
-pub mod types;
 pub(crate) mod utils;
 
 pub mod transformers;
+pub mod types;
 
 use api_models::payments;
 use common_enums::Currency;
 use common_utils::errors::CustomResult;
 
+use super::errors::ConnectorErrorExt;
 use crate::{
     core::{
         errors::ApiErrorResponse,
@@ -16,11 +17,7 @@
     },
     routes::AppState,
     services,
-<<<<<<< HEAD
-    types::{self, api},
-=======
-    types::{self as core_types, api, domain},
->>>>>>> 68e118d3
+    types::{self as core_types, api},
 };
 
 pub async fn perform_authentication(
@@ -28,29 +25,18 @@
     authentication_provider: String,
     payment_method_data: payments::PaymentMethodData,
     payment_method: common_enums::PaymentMethod,
-<<<<<<< HEAD
     billing_address: api_models::payments::Address,
     shipping_address: api_models::payments::Address,
-    browser_details: types::BrowserInformation,
-    merchant_account: types::domain::MerchantAccount,
-=======
-    billing_address: domain::Address,
-    shipping_address: domain::Address,
     browser_details: core_types::BrowserInformation,
     merchant_account: core_types::domain::MerchantAccount,
->>>>>>> 68e118d3
     merchant_connector_account: payments_core::helpers::MerchantConnectorAccountType,
-    acquirer_details: Option<core_types::api::authentication::AcquirerDetails>,
+    acquirer_details: Option<api::AcquirerDetails>,
     amount: Option<i64>,
     currency: Option<Currency>,
-    message_category: core_types::api::authentication::MessageCategory,
+    message_category: api::authentication::MessageCategory,
     device_channel: String,
-<<<<<<< HEAD
-) -> CustomResult<types::api::authentication::AuthenticationResponse, ApiErrorResponse> {
-=======
-    three_ds_server_trans_id: String,
+    authentication_data: types::AuthenticationData,
 ) -> CustomResult<core_types::api::authentication::AuthenticationResponse, ApiErrorResponse> {
->>>>>>> 68e118d3
     let connector_data = api::ConnectorData::get_connector_by_name(
         &state.conf.connectors,
         &authentication_provider,
@@ -77,6 +63,7 @@
         device_channel,
         merchant_account,
         merchant_connector_account,
+        authentication_data,
     )?;
     let response = services::execute_connector_processing_step(
         &state,
@@ -86,10 +73,7 @@
         None,
     )
     .await
-    .map_err(|err| {
-        println!("connector error_response {}", err);
-        ApiErrorResponse::InternalServerError
-    })?;
+    .to_payment_failed_response()?;
     let submit_evidence_response =
         response
             .response
