--- conflicted
+++ resolved
@@ -168,14 +168,7 @@
     };
 
     let payment_details = api_models::payments::PaymentLinkDetails {
-<<<<<<< HEAD
-        amount: currency
-            .to_currency_base_unit(payment_intent.original_amount)
-            .into_report()
-            .change_context(errors::ApiErrorResponse::CurrencyConversionFailed)?,
-=======
         amount,
->>>>>>> 57f2cff7
         currency,
         payment_id: payment_intent.payment_id,
         merchant_name,
