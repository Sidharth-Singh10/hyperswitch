--- conflicted
+++ resolved
@@ -544,28 +544,6 @@
                         }))
                         .or(payment_data.authentication.as_ref().and_then(
                             |(_authentication, authentication_data)| {
-<<<<<<< HEAD
-                                let payment_id = payment_attempt.payment_id.clone();
-                                let base_url = server.base_url.clone();
-                                api_models::payments::NextActionData::ThreeDsInvoke {
-                                    three_ds_data: api_models::payments::ThreeDsData {
-                                        authentication_url: format!(
-                                            "{base_url}/payments/{payment_id}/3ds/authentication"
-                                        ),
-                                        three_ds_method_details:
-                                            api_models::payments::ThreeDsMethodData {
-                                                three_ds_method_data_submission: true,
-                                                three_ds_method_data: authentication_data
-                                                    .three_ds_method_data
-                                                    .three_ds_method_data
-                                                    .clone(),
-                                                three_ds_method_url: authentication_data
-                                                    .three_ds_method_data
-                                                    .three_ds_method_url
-                                                    .clone(),
-                                            },
-                                    },
-=======
                                 if authentication_data.cavv.is_none() { // if preAuthn
                                     let payment_id = payment_attempt.payment_id.clone();
                                     let base_url = server.base_url.clone();
@@ -590,7 +568,6 @@
                                     })
                                 }else{
                                     None
->>>>>>> fa74127e
                                 }
                             },
                         ));
