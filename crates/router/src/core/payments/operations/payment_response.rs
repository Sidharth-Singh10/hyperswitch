--- conflicted
+++ resolved
@@ -606,7 +606,6 @@
                         metrics::SUCCESSFUL_PAYMENT.add(&metrics::CONTEXT, 1, &[]);
                     }
 
-<<<<<<< HEAD
                     utils::add_apple_pay_payment_status_metrics(
                         router_data.status,
                         router_data.apple_pay_flow.clone(),
@@ -633,35 +632,12 @@
                             None,
                             Some(storage::PaymentAttemptUpdate::ResponseUpdate {
                                 status: updated_attempt_status,
-=======
-                let (capture_updates, payment_attempt_update) = match payment_data
-                    .multiple_capture_data
-                {
-                    Some(multiple_capture_data) => {
-                        let capture_update = storage::CaptureUpdate::ResponseUpdate {
-                            status: enums::CaptureStatus::foreign_try_from(router_data.status)?,
-                            connector_capture_id: connector_transaction_id.clone(),
-                            connector_response_reference_id,
-                        };
-                        let capture_update_list = vec![(
-                            multiple_capture_data.get_latest_capture().clone(),
-                            capture_update,
-                        )];
-                        (Some((multiple_capture_data, capture_update_list)), None)
-                    }
-                    None => {
-                        let status = router_data.get_attempt_status_for_db_update(&payment_data);
-                        (
-                            None,
-                            Some(storage::PaymentAttemptUpdate::ResponseUpdate {
-                                status,
->>>>>>> 1bbd9d5d
                                 connector: None,
                                 connector_transaction_id: connector_transaction_id.clone(),
                                 authentication_type: None,
                                 amount_capturable: router_data
                                     .request
-                                    .get_amount_capturable(&payment_data, status),
+                                    .get_amount_capturable(&payment_data, updated_attempt_status),
                                 payment_method_id: Some(router_data.payment_method_id),
                                 mandate_id: payment_data
                                     .mandate_id
@@ -679,9 +655,8 @@
                                 authentication_data,
                                 encoded_data,
                             }),
-                        )
-                    }
-                };
+                        ),
+                    };
 
                     (capture_updates, payment_attempt_update)
                 }
