use async_trait::async_trait;

use super::ConstructFlowSpecificData;
use crate::{
    core::{
        errors::{ConnectorErrorExt, RouterResult},
        payments::{self, access_token, helpers, transformers, Feature, PaymentData},
    },
    routes::SessionState,
    services,
    types::{self, api, domain},
};

#[async_trait]
impl
    ConstructFlowSpecificData<
        api::SdkSessionUpdate,
        types::SdkPaymentsSessionUpdateData,
        types::PaymentsResponseData,
    > for PaymentData<api::SdkSessionUpdate>
{
    async fn construct_router_data<'a>(
        &self,
        state: &SessionState,
        connector_id: &str,
        merchant_account: &domain::MerchantAccount,
        key_store: &domain::MerchantKeyStore,
        customer: &Option<domain::Customer>,
        merchant_connector_account: &helpers::MerchantConnectorAccountType,
<<<<<<< HEAD
        merchant_recipient_data: Option<types::MerchantRecipientData>,
=======
        _merchant_recipient_data: Option<types::MerchantRecipientData>,
        _header_payload: Option<api_models::payments::HeaderPayload>,
>>>>>>> 3ddfe538
    ) -> RouterResult<types::SdkSessionUpdateRouterData> {
        Box::pin(
            transformers::construct_router_data_to_update_calculated_tax::<
                api::SdkSessionUpdate,
                types::SdkPaymentsSessionUpdateData,
            >(
                state,
                self.clone(),
                connector_id,
                merchant_account,
                key_store,
                customer,
                merchant_connector_account,
                merchant_recipient_data,
            ),
        )
        .await
    }

    async fn get_merchant_recipient_data<'a>(
        &self,
        _state: &SessionState,
        _merchant_account: &domain::MerchantAccount,
        _key_store: &domain::MerchantKeyStore,
        _merchant_connector_account: &helpers::MerchantConnectorAccountType,
        _connector: &api::ConnectorData,
    ) -> RouterResult<Option<types::MerchantRecipientData>> {
        Ok(None)
    }
}

#[async_trait]
impl Feature<api::SdkSessionUpdate, types::SdkPaymentsSessionUpdateData>
    for types::RouterData<
        api::SdkSessionUpdate,
        types::SdkPaymentsSessionUpdateData,
        types::PaymentsResponseData,
    >
{
    async fn decide_flows<'a>(
        self,
        state: &SessionState,
        connector: &api::ConnectorData,
        call_connector_action: payments::CallConnectorAction,
        connector_request: Option<services::Request>,
        _business_profile: &domain::Profile,
        _header_payload: api_models::payments::HeaderPayload,
    ) -> RouterResult<Self> {
        let connector_integration: services::BoxedPaymentConnectorIntegrationInterface<
            api::SdkSessionUpdate,
            types::SdkPaymentsSessionUpdateData,
            types::PaymentsResponseData,
        > = connector.connector.get_connector_integration();

        let resp = services::execute_connector_processing_step(
            state,
            connector_integration,
            &self,
            call_connector_action,
            connector_request,
        )
        .await
        .to_payment_failed_response()?;
        Ok(resp)
    }

    async fn add_access_token<'a>(
        &self,
        state: &SessionState,
        connector: &api::ConnectorData,
        merchant_account: &domain::MerchantAccount,
        creds_identifier: Option<&str>,
    ) -> RouterResult<types::AddAccessTokenResult> {
        access_token::add_access_token(state, connector, merchant_account, self, creds_identifier)
            .await
    }

    async fn build_flow_specific_connector_request(
        &mut self,
        state: &SessionState,
        connector: &api::ConnectorData,
        call_connector_action: payments::CallConnectorAction,
    ) -> RouterResult<(Option<services::Request>, bool)> {
        let request = match call_connector_action {
            payments::CallConnectorAction::Trigger => {
                let connector_integration: services::BoxedPaymentConnectorIntegrationInterface<
                    api::SdkSessionUpdate,
                    types::SdkPaymentsSessionUpdateData,
                    types::PaymentsResponseData,
                > = connector.connector.get_connector_integration();

                connector_integration
                    .build_request(self, &state.conf.connectors)
                    .to_payment_failed_response()?
            }
            _ => None,
        };

        Ok((request, true))
    }
}<|MERGE_RESOLUTION|>--- conflicted
+++ resolved
@@ -27,12 +27,8 @@
         key_store: &domain::MerchantKeyStore,
         customer: &Option<domain::Customer>,
         merchant_connector_account: &helpers::MerchantConnectorAccountType,
-<<<<<<< HEAD
         merchant_recipient_data: Option<types::MerchantRecipientData>,
-=======
-        _merchant_recipient_data: Option<types::MerchantRecipientData>,
         _header_payload: Option<api_models::payments::HeaderPayload>,
->>>>>>> 3ddfe538
     ) -> RouterResult<types::SdkSessionUpdateRouterData> {
         Box::pin(
             transformers::construct_router_data_to_update_calculated_tax::<
