--- conflicted
+++ resolved
@@ -83,13 +83,6 @@
     ))]
     profile_id: Option<String>,
 }
-<<<<<<< HEAD
-static ROUTING_CACHE: StaticCache<CachedAlgorithm> = StaticCache::new();
-static KGRAPH_CACHE: StaticCache<
-    hyperswitch_constraint_graph::ConstraintGraph<'_, euclid_dir::DirValue>,
-> = StaticCache::new();
-=======
->>>>>>> 8d9c7bc4
 
 type RoutingResult<O> = oss_errors::CustomResult<O, errors::RoutingError>;
 
@@ -693,11 +686,7 @@
         let dir_val = euclid_choice
             .into_dir_value()
             .change_context(errors::RoutingError::KgraphAnalysisError)?;
-<<<<<<< HEAD
-        let kgraph_eligible = cached_kgraph
-=======
         let cgraph_eligible = cached_cgraph
->>>>>>> 8d9c7bc4
             .check_value_validity(
                 dir_val,
                 &context,
