#[cfg(feature = "v1")]
pub mod payment_approve;
#[cfg(feature = "v1")]
pub mod payment_cancel;
#[cfg(feature = "v1")]
pub mod payment_capture;
#[cfg(feature = "v1")]
pub mod payment_complete_authorize;
#[cfg(feature = "v1")]
pub mod payment_confirm;
#[cfg(feature = "v1")]
pub mod payment_create;
#[cfg(feature = "v1")]
pub mod payment_reject;
pub mod payment_response;
#[cfg(feature = "v1")]
pub mod payment_session;
#[cfg(feature = "v1")]
pub mod payment_start;
#[cfg(feature = "v1")]
pub mod payment_status;
#[cfg(feature = "v1")]
pub mod payment_update;
#[cfg(feature = "v1")]
pub mod payments_incremental_authorization;
#[cfg(feature = "v1")]
pub mod tax_calculation;

#[cfg(feature = "v2")]
<<<<<<< HEAD
pub mod payment_confirm_intent;
=======
pub mod payment_create_intent;
>>>>>>> ca5277b1

use api_models::enums::FrmSuggestion;
#[cfg(all(feature = "v1", feature = "dynamic_routing"))]
use api_models::routing::RoutableConnectorChoice;
use async_trait::async_trait;
use error_stack::{report, ResultExt};
use router_env::{instrument, tracing};

#[cfg(feature = "v2")]
pub use self::payment_create_intent::PaymentCreateIntent;
pub use self::payment_response::PaymentResponse;
#[cfg(feature = "v1")]
pub use self::{
    payment_approve::PaymentApprove, payment_cancel::PaymentCancel,
    payment_capture::PaymentCapture, payment_confirm::PaymentConfirm,
    payment_create::PaymentCreate, payment_reject::PaymentReject, payment_session::PaymentSession,
    payment_start::PaymentStart, payment_status::PaymentStatus, payment_update::PaymentUpdate,
    payments_incremental_authorization::PaymentIncrementalAuthorization,
    tax_calculation::PaymentSessionUpdate,
};

#[cfg(feature = "v2")]
pub use self::payment_confirm_intent::PaymentsIntentConfirm;

use super::{helpers, CustomerDetails, OperationSessionGetters, OperationSessionSetters};
use crate::{
    core::errors::{self, CustomResult, RouterResult},
    routes::{app::ReqState, SessionState},
    services,
    types::{
        self,
        api::{self, ConnectorCallType},
        domain,
        storage::{self, enums},
        PaymentsResponseData,
    },
};

pub type BoxedOperation<'a, F, T, D> = Box<dyn Operation<F, T, Data = D> + Send + Sync + 'a>;

pub trait Operation<F: Clone, T>: Send + std::fmt::Debug {
    type Data;
    fn to_validate_request(
        &self,
    ) -> RouterResult<&(dyn ValidateRequest<F, T, Self::Data> + Send + Sync)> {
        Err(report!(errors::ApiErrorResponse::InternalServerError))
            .attach_printable_lazy(|| format!("validate request interface not found for {self:?}"))
    }
    fn to_get_tracker(&self) -> RouterResult<&(dyn GetTracker<F, Self::Data, T> + Send + Sync)> {
        Err(report!(errors::ApiErrorResponse::InternalServerError))
            .attach_printable_lazy(|| format!("get tracker interface not found for {self:?}"))
    }
    fn to_domain(&self) -> RouterResult<&dyn Domain<F, T, Self::Data>> {
        Err(report!(errors::ApiErrorResponse::InternalServerError))
            .attach_printable_lazy(|| format!("domain interface not found for {self:?}"))
    }
    fn to_update_tracker(
        &self,
    ) -> RouterResult<&(dyn UpdateTracker<F, Self::Data, T> + Send + Sync)> {
        Err(report!(errors::ApiErrorResponse::InternalServerError))
            .attach_printable_lazy(|| format!("update tracker interface not found for {self:?}"))
    }
    fn to_post_update_tracker(
        &self,
    ) -> RouterResult<&(dyn PostUpdateTracker<F, Self::Data, T> + Send + Sync)> {
        Err(report!(errors::ApiErrorResponse::InternalServerError)).attach_printable_lazy(|| {
            format!("post connector update tracker not found for {self:?}")
        })
    }
}

#[cfg(feature = "v1")]
#[derive(Clone)]
pub struct ValidateResult {
    pub merchant_id: common_utils::id_type::MerchantId,
    pub payment_id: api::PaymentIdType,
    pub storage_scheme: enums::MerchantStorageScheme,
    pub requeue: bool,
}

#[cfg(feature = "v2")]
#[derive(Clone)]
pub struct ValidateResult {
    pub merchant_id: common_utils::id_type::MerchantId,
    pub payment_id: common_utils::id_type::GlobalPaymentId,
    pub storage_scheme: enums::MerchantStorageScheme,
    pub requeue: bool,
}

#[allow(clippy::type_complexity)]
pub trait ValidateRequest<F, R, D> {
    fn validate_request<'b>(
        &'b self,
        request: &R,
        merchant_account: &domain::MerchantAccount,
    ) -> RouterResult<(BoxedOperation<'b, F, R, D>, ValidateResult)>;
}

pub struct GetTrackerResponse<'a, F: Clone, R, D> {
    pub operation: BoxedOperation<'a, F, R, D>,
    pub customer_details: Option<CustomerDetails>,
    pub payment_data: D,
    pub business_profile: domain::Profile,
    pub mandate_type: Option<api::MandateTransactionType>,
}

<<<<<<< HEAD
/// This trait is used to fetch / create all the tracker related information for a payment
/// This functions returns the session data that is used by subsequent functions
=======
#[cfg(feature = "v1")]
>>>>>>> ca5277b1
#[async_trait]
pub trait GetTracker<F: Clone, D, R>: Send {
    #[cfg(feature = "v1")]
    #[allow(clippy::too_many_arguments)]
    async fn get_trackers<'a>(
        &'a self,
        state: &'a SessionState,
        payment_id: &api::PaymentIdType,
        request: &R,
        merchant_account: &domain::MerchantAccount,
        mechant_key_store: &domain::MerchantKeyStore,
        auth_flow: services::AuthFlow,
        header_payload: &api::HeaderPayload,
    ) -> RouterResult<GetTrackerResponse<'a, F, R, D>>;

<<<<<<< HEAD
    // TODO: this need not return the operation, since operation does not change in v2
    // Operation remains the same from start to finish
    #[cfg(feature = "v2")]
=======
#[cfg(feature = "v2")]
#[async_trait]
pub trait GetTracker<F: Clone, D, R>: Send {
>>>>>>> ca5277b1
    #[allow(clippy::too_many_arguments)]
    async fn get_trackers<'a>(
        &'a self,
        state: &'a SessionState,
        payment_id: &common_utils::id_type::GlobalPaymentId,
        request: &R,
        merchant_account: &domain::MerchantAccount,
        mechant_key_store: &domain::MerchantKeyStore,
        auth_flow: services::AuthFlow,
        header_payload: &api::HeaderPayload,
    ) -> RouterResult<GetTrackerResponse<'a, F, R, D>>;
}
<<<<<<< HEAD
=======

>>>>>>> ca5277b1
#[async_trait]
pub trait Domain<F: Clone, R, D>: Send + Sync {
    /// This will fetch customer details, (this operation is flow specific)
    async fn get_or_create_customer_details<'a>(
        &'a self,
        state: &SessionState,
        payment_data: &mut D,
        request: Option<CustomerDetails>,
        merchant_key_store: &domain::MerchantKeyStore,
        storage_scheme: enums::MerchantStorageScheme,
    ) -> CustomResult<(BoxedOperation<'a, F, R, D>, Option<domain::Customer>), errors::StorageError>;

    #[allow(clippy::too_many_arguments)]
    async fn make_pm_data<'a>(
        &'a self,
        state: &'a SessionState,
        payment_data: &mut D,
        storage_scheme: enums::MerchantStorageScheme,
        merchant_key_store: &domain::MerchantKeyStore,
        customer: &Option<domain::Customer>,
        business_profile: &domain::Profile,
    ) -> RouterResult<(
        BoxedOperation<'a, F, R, D>,
        Option<domain::PaymentMethodData>,
        Option<String>,
    )>;

    async fn add_task_to_process_tracker<'a>(
        &'a self,
        _db: &'a SessionState,
        _payment_attempt: &storage::PaymentAttempt,
        _requeue: bool,
        _schedule_time: Option<time::PrimitiveDateTime>,
    ) -> CustomResult<(), errors::ApiErrorResponse> {
        Ok(())
    }

    async fn get_connector<'a>(
        &'a self,
        merchant_account: &domain::MerchantAccount,
        state: &SessionState,
        request: &R,
        payment_intent: &storage::PaymentIntent,
        mechant_key_store: &domain::MerchantKeyStore,
    ) -> CustomResult<api::ConnectorChoice, errors::ApiErrorResponse>;

    async fn populate_payment_data<'a>(
        &'a self,
        _state: &SessionState,
        _payment_data: &mut D,
        _merchant_account: &domain::MerchantAccount,
    ) -> CustomResult<(), errors::ApiErrorResponse> {
        Ok(())
    }

    #[allow(clippy::too_many_arguments)]
    async fn call_external_three_ds_authentication_if_eligible<'a>(
        &'a self,
        _state: &SessionState,
        _payment_data: &mut D,
        _should_continue_confirm_transaction: &mut bool,
        _connector_call_type: &ConnectorCallType,
        _merchant_account: &domain::Profile,
        _key_store: &domain::MerchantKeyStore,
        _mandate_type: Option<api_models::payments::MandateTransactionType>,
    ) -> CustomResult<(), errors::ApiErrorResponse> {
        Ok(())
    }

    #[allow(clippy::too_many_arguments)]
    async fn payments_dynamic_tax_calculation<'a>(
        &'a self,
        _state: &SessionState,
        _payment_data: &mut D,
        _connector_call_type: &ConnectorCallType,
        _business_profile: &domain::Profile,
        _key_store: &domain::MerchantKeyStore,
        _merchant_account: &domain::MerchantAccount,
    ) -> CustomResult<(), errors::ApiErrorResponse> {
        Ok(())
    }

    #[instrument(skip_all)]
    async fn guard_payment_against_blocklist<'a>(
        &'a self,
        _state: &SessionState,
        _merchant_account: &domain::MerchantAccount,
        _key_store: &domain::MerchantKeyStore,
        _payment_data: &mut D,
    ) -> CustomResult<bool, errors::ApiErrorResponse> {
        Ok(false)
    }

    async fn store_extended_card_info_temporarily<'a>(
        &'a self,
        _state: &SessionState,
        _payment_id: &common_utils::id_type::PaymentId,
        _business_profile: &domain::Profile,
        _payment_method_data: Option<&domain::PaymentMethodData>,
    ) -> CustomResult<(), errors::ApiErrorResponse> {
        Ok(())
    }
}

#[async_trait]
#[allow(clippy::too_many_arguments)]
pub trait UpdateTracker<F, D, Req>: Send {
    async fn update_trackers<'b>(
        &'b self,
        db: &'b SessionState,
        req_state: ReqState,
        payment_data: D,
        customer: Option<domain::Customer>,
        storage_scheme: enums::MerchantStorageScheme,
        updated_customer: Option<storage::CustomerUpdate>,
        mechant_key_store: &domain::MerchantKeyStore,
        frm_suggestion: Option<FrmSuggestion>,
        header_payload: api::HeaderPayload,
    ) -> RouterResult<(BoxedOperation<'b, F, Req, D>, D)>
    where
        F: 'b + Send;
}

#[async_trait]
#[allow(clippy::too_many_arguments)]
pub trait PostUpdateTracker<F, D, R: Send>: Send {
    async fn update_tracker<'b>(
        &'b self,
        db: &'b SessionState,
        payment_id: &api::PaymentIdType,
        payment_data: D,
        response: types::RouterData<F, R, PaymentsResponseData>,
        key_store: &domain::MerchantKeyStore,
        storage_scheme: enums::MerchantStorageScheme,
        locale: &Option<String>,
        #[cfg(all(feature = "v1", feature = "dynamic_routing"))] routable_connector: Vec<
            RoutableConnectorChoice,
        >,
        #[cfg(all(feature = "v1", feature = "dynamic_routing"))] business_profile: &domain::Profile,
    ) -> RouterResult<D>
    where
        F: 'b + Send + Sync;

    async fn save_pm_and_mandate<'b>(
        &self,
        _state: &SessionState,
        _resp: &types::RouterData<F, R, PaymentsResponseData>,
        _merchant_account: &domain::MerchantAccount,
        _key_store: &domain::MerchantKeyStore,
        _payment_data: &mut D,
        _business_profile: &domain::Profile,
    ) -> CustomResult<(), errors::ApiErrorResponse>
    where
        F: 'b + Clone + Send + Sync,
    {
        Ok(())
    }
}

#[async_trait]
impl<
        D,
        F: Clone + Send,
        Op: Send + Sync + Operation<F, api::PaymentsRetrieveRequest, Data = D>,
    > Domain<F, api::PaymentsRetrieveRequest, D> for Op
where
    for<'a> &'a Op: Operation<F, api::PaymentsRetrieveRequest, Data = D>,
    D: OperationSessionGetters<F> + OperationSessionSetters<F> + Send,
{
    #[instrument(skip_all)]
    #[cfg(feature = "v1")]
    async fn get_or_create_customer_details<'a>(
        &'a self,
        state: &SessionState,
        payment_data: &mut D,
        _request: Option<CustomerDetails>,
        merchant_key_store: &domain::MerchantKeyStore,
        storage_scheme: enums::MerchantStorageScheme,
    ) -> CustomResult<
        (
            BoxedOperation<'a, F, api::PaymentsRetrieveRequest, D>,
            Option<domain::Customer>,
        ),
        errors::StorageError,
    > {
        let db = &*state.store;
        let customer = match payment_data.get_payment_intent().customer_id.as_ref() {
            None => None,
            Some(customer_id) => {
                // This function is to retrieve customer details. If the customer is deleted, it returns
                // customer details that contains the fields as Redacted
                db.find_customer_optional_with_redacted_customer_details_by_customer_id_merchant_id(
                    &state.into(),
                    customer_id,
                    &merchant_key_store.merchant_id,
                    merchant_key_store,
                    storage_scheme,
                )
                .await?
            }
        };

        if let Some(email) = customer.as_ref().and_then(|inner| inner.email.clone()) {
            payment_data.set_email_if_not_present(email.into());
        }

        Ok((Box::new(self), customer))
    }

    #[instrument(skip_all)]
    #[cfg(feature = "v2")]
    async fn get_or_create_customer_details<'a>(
        &'a self,
        state: &SessionState,
        payment_data: &mut D,
        _request: Option<CustomerDetails>,
        merchant_key_store: &domain::MerchantKeyStore,
        storage_scheme: enums::MerchantStorageScheme,
    ) -> CustomResult<
        (
            BoxedOperation<'a, F, api::PaymentsRetrieveRequest, D>,
            Option<domain::Customer>,
        ),
        errors::StorageError,
    > {
        todo!()
    }

    async fn get_connector<'a>(
        &'a self,
        _merchant_account: &domain::MerchantAccount,
        state: &SessionState,
        _request: &api::PaymentsRetrieveRequest,
        _payment_intent: &storage::PaymentIntent,
        _merchant_key_store: &domain::MerchantKeyStore,
    ) -> CustomResult<api::ConnectorChoice, errors::ApiErrorResponse> {
        helpers::get_connector_default(state, None).await
    }

    #[instrument(skip_all)]
    async fn make_pm_data<'a>(
        &'a self,
        _state: &'a SessionState,
        _payment_data: &mut D,
        _storage_scheme: enums::MerchantStorageScheme,
        _merchant_key_store: &domain::MerchantKeyStore,
        _customer: &Option<domain::Customer>,
        _business_profile: &domain::Profile,
    ) -> RouterResult<(
        BoxedOperation<'a, F, api::PaymentsRetrieveRequest, D>,
        Option<domain::PaymentMethodData>,
        Option<String>,
    )> {
        Ok((Box::new(self), None, None))
    }

    #[instrument(skip_all)]
    async fn guard_payment_against_blocklist<'a>(
        &'a self,
        _state: &SessionState,
        _merchant_account: &domain::MerchantAccount,
        _key_store: &domain::MerchantKeyStore,
        _payment_data: &mut D,
    ) -> CustomResult<bool, errors::ApiErrorResponse> {
        Ok(false)
    }
}

#[async_trait]
impl<D, F: Clone + Send, Op: Send + Sync + Operation<F, api::PaymentsCaptureRequest, Data = D>>
    Domain<F, api::PaymentsCaptureRequest, D> for Op
where
    for<'a> &'a Op: Operation<F, api::PaymentsCaptureRequest, Data = D>,
    D: OperationSessionGetters<F> + OperationSessionSetters<F> + Send,
{
    #[instrument(skip_all)]
    #[cfg(feature = "v1")]
    async fn get_or_create_customer_details<'a>(
        &'a self,
        state: &SessionState,
        payment_data: &mut D,
        _request: Option<CustomerDetails>,
        merchant_key_store: &domain::MerchantKeyStore,
        storage_scheme: enums::MerchantStorageScheme,
    ) -> CustomResult<
        (
            BoxedOperation<'a, F, api::PaymentsCaptureRequest, D>,
            Option<domain::Customer>,
        ),
        errors::StorageError,
    > {
        let db = &*state.store;

        let customer = match payment_data.get_payment_intent().customer_id.as_ref() {
            None => None,
            Some(customer_id) => {
                db.find_customer_optional_by_customer_id_merchant_id(
                    &state.into(),
                    customer_id,
                    &merchant_key_store.merchant_id,
                    merchant_key_store,
                    storage_scheme,
                )
                .await?
            }
        };

        if let Some(email) = customer.as_ref().and_then(|inner| inner.email.clone()) {
            payment_data.set_email_if_not_present(email.into());
        }

        Ok((Box::new(self), customer))
    }

    #[instrument(skip_all)]
    #[cfg(feature = "v2")]
    async fn get_or_create_customer_details<'a>(
        &'a self,
        state: &SessionState,
        payment_data: &mut D,
        _request: Option<CustomerDetails>,
        merchant_key_store: &domain::MerchantKeyStore,
        storage_scheme: enums::MerchantStorageScheme,
    ) -> CustomResult<
        (
            BoxedOperation<'a, F, api::PaymentsCaptureRequest, D>,
            Option<domain::Customer>,
        ),
        errors::StorageError,
    > {
        todo!()
    }

    #[instrument(skip_all)]
    async fn make_pm_data<'a>(
        &'a self,
        _state: &'a SessionState,
        _payment_data: &mut D,
        _storage_scheme: enums::MerchantStorageScheme,
        _merchant_key_store: &domain::MerchantKeyStore,
        _customer: &Option<domain::Customer>,
        _business_profile: &domain::Profile,
    ) -> RouterResult<(
        BoxedOperation<'a, F, api::PaymentsCaptureRequest, D>,
        Option<domain::PaymentMethodData>,
        Option<String>,
    )> {
        Ok((Box::new(self), None, None))
    }

    async fn get_connector<'a>(
        &'a self,
        _merchant_account: &domain::MerchantAccount,
        state: &SessionState,
        _request: &api::PaymentsCaptureRequest,
        _payment_intent: &storage::PaymentIntent,
        _merchant_key_store: &domain::MerchantKeyStore,
    ) -> CustomResult<api::ConnectorChoice, errors::ApiErrorResponse> {
        helpers::get_connector_default(state, None).await
    }

    #[instrument(skip_all)]
    async fn guard_payment_against_blocklist<'a>(
        &'a self,
        _state: &SessionState,
        _merchant_account: &domain::MerchantAccount,
        _key_store: &domain::MerchantKeyStore,
        _payment_data: &mut D,
    ) -> CustomResult<bool, errors::ApiErrorResponse> {
        Ok(false)
    }
}

#[async_trait]
impl<D, F: Clone + Send, Op: Send + Sync + Operation<F, api::PaymentsCancelRequest, Data = D>>
    Domain<F, api::PaymentsCancelRequest, D> for Op
where
    for<'a> &'a Op: Operation<F, api::PaymentsCancelRequest, Data = D>,
    D: OperationSessionGetters<F> + OperationSessionSetters<F> + Send,
{
    #[instrument(skip_all)]
    #[cfg(feature = "v1")]
    async fn get_or_create_customer_details<'a>(
        &'a self,
        state: &SessionState,
        payment_data: &mut D,
        _request: Option<CustomerDetails>,
        merchant_key_store: &domain::MerchantKeyStore,
        storage_scheme: enums::MerchantStorageScheme,
    ) -> CustomResult<
        (
            BoxedOperation<'a, F, api::PaymentsCancelRequest, D>,
            Option<domain::Customer>,
        ),
        errors::StorageError,
    > {
        let db = &*state.store;

        let customer = match payment_data.get_payment_intent().customer_id.as_ref() {
            None => None,
            Some(customer_id) => {
                db.find_customer_optional_by_customer_id_merchant_id(
                    &state.into(),
                    customer_id,
                    &merchant_key_store.merchant_id,
                    merchant_key_store,
                    storage_scheme,
                )
                .await?
            }
        };

        if let Some(email) = customer.as_ref().and_then(|inner| inner.email.clone()) {
            payment_data.set_email_if_not_present(email.into());
        }

        Ok((Box::new(self), customer))
    }

    #[instrument(skip_all)]
    #[cfg(feature = "v2")]
    async fn get_or_create_customer_details<'a>(
        &'a self,
        state: &SessionState,
        payment_data: &mut D,
        _request: Option<CustomerDetails>,
        merchant_key_store: &domain::MerchantKeyStore,
        storage_scheme: enums::MerchantStorageScheme,
    ) -> CustomResult<
        (
            BoxedOperation<'a, F, api::PaymentsCancelRequest, D>,
            Option<domain::Customer>,
        ),
        errors::StorageError,
    > {
        todo!()
    }

    #[instrument(skip_all)]
    async fn make_pm_data<'a>(
        &'a self,
        _state: &'a SessionState,
        _payment_data: &mut D,
        _storage_scheme: enums::MerchantStorageScheme,
        _merchant_key_store: &domain::MerchantKeyStore,
        _customer: &Option<domain::Customer>,
        _business_profile: &domain::Profile,
    ) -> RouterResult<(
        BoxedOperation<'a, F, api::PaymentsCancelRequest, D>,
        Option<domain::PaymentMethodData>,
        Option<String>,
    )> {
        Ok((Box::new(self), None, None))
    }

    async fn get_connector<'a>(
        &'a self,
        _merchant_account: &domain::MerchantAccount,
        state: &SessionState,
        _request: &api::PaymentsCancelRequest,
        _payment_intent: &storage::PaymentIntent,
        _merchant_key_store: &domain::MerchantKeyStore,
    ) -> CustomResult<api::ConnectorChoice, errors::ApiErrorResponse> {
        helpers::get_connector_default(state, None).await
    }

    #[instrument(skip_all)]
    async fn guard_payment_against_blocklist<'a>(
        &'a self,
        _state: &SessionState,
        _merchant_account: &domain::MerchantAccount,
        _key_store: &domain::MerchantKeyStore,
        _payment_data: &mut D,
    ) -> CustomResult<bool, errors::ApiErrorResponse> {
        Ok(false)
    }
}

#[async_trait]
impl<D, F: Clone + Send, Op: Send + Sync + Operation<F, api::PaymentsRejectRequest, Data = D>>
    Domain<F, api::PaymentsRejectRequest, D> for Op
where
    for<'a> &'a Op: Operation<F, api::PaymentsRejectRequest, Data = D>,
{
    #[instrument(skip_all)]
    async fn get_or_create_customer_details<'a>(
        &'a self,
        _state: &SessionState,
        _payment_data: &mut D,
        _request: Option<CustomerDetails>,
        _merchant_key_store: &domain::MerchantKeyStore,
        _storage_scheme: enums::MerchantStorageScheme,
    ) -> CustomResult<
        (
            BoxedOperation<'a, F, api::PaymentsRejectRequest, D>,
            Option<domain::Customer>,
        ),
        errors::StorageError,
    > {
        Ok((Box::new(self), None))
    }

    #[instrument(skip_all)]
    async fn make_pm_data<'a>(
        &'a self,
        _state: &'a SessionState,
        _payment_data: &mut D,
        _storage_scheme: enums::MerchantStorageScheme,
        _merchant_key_store: &domain::MerchantKeyStore,
        _customer: &Option<domain::Customer>,
        _business_profile: &domain::Profile,
    ) -> RouterResult<(
        BoxedOperation<'a, F, api::PaymentsRejectRequest, D>,
        Option<domain::PaymentMethodData>,
        Option<String>,
    )> {
        Ok((Box::new(self), None, None))
    }

    async fn get_connector<'a>(
        &'a self,
        _merchant_account: &domain::MerchantAccount,
        state: &SessionState,
        _request: &api::PaymentsRejectRequest,
        _payment_intent: &storage::PaymentIntent,
        _merchant_key_store: &domain::MerchantKeyStore,
    ) -> CustomResult<api::ConnectorChoice, errors::ApiErrorResponse> {
        helpers::get_connector_default(state, None).await
    }

    #[instrument(skip_all)]
    async fn guard_payment_against_blocklist<'a>(
        &'a self,
        _state: &SessionState,
        _merchant_account: &domain::MerchantAccount,
        _key_store: &domain::MerchantKeyStore,
        _payment_data: &mut D,
    ) -> CustomResult<bool, errors::ApiErrorResponse> {
        Ok(false)
    }
}<|MERGE_RESOLUTION|>--- conflicted
+++ resolved
@@ -27,11 +27,10 @@
 pub mod tax_calculation;
 
 #[cfg(feature = "v2")]
-<<<<<<< HEAD
+pub mod payment_create_intent;
+
+#[cfg(feature = "v2")]
 pub mod payment_confirm_intent;
-=======
-pub mod payment_create_intent;
->>>>>>> ca5277b1
 
 use api_models::enums::FrmSuggestion;
 #[cfg(all(feature = "v1", feature = "dynamic_routing"))]
@@ -138,12 +137,8 @@
     pub mandate_type: Option<api::MandateTransactionType>,
 }
 
-<<<<<<< HEAD
 /// This trait is used to fetch / create all the tracker related information for a payment
 /// This functions returns the session data that is used by subsequent functions
-=======
-#[cfg(feature = "v1")]
->>>>>>> ca5277b1
 #[async_trait]
 pub trait GetTracker<F: Clone, D, R>: Send {
     #[cfg(feature = "v1")]
@@ -159,15 +154,9 @@
         header_payload: &api::HeaderPayload,
     ) -> RouterResult<GetTrackerResponse<'a, F, R, D>>;
 
-<<<<<<< HEAD
     // TODO: this need not return the operation, since operation does not change in v2
     // Operation remains the same from start to finish
     #[cfg(feature = "v2")]
-=======
-#[cfg(feature = "v2")]
-#[async_trait]
-pub trait GetTracker<F: Clone, D, R>: Send {
->>>>>>> ca5277b1
     #[allow(clippy::too_many_arguments)]
     async fn get_trackers<'a>(
         &'a self,
@@ -180,10 +169,6 @@
         header_payload: &api::HeaderPayload,
     ) -> RouterResult<GetTrackerResponse<'a, F, R, D>>;
 }
-<<<<<<< HEAD
-=======
-
->>>>>>> ca5277b1
 #[async_trait]
 pub trait Domain<F: Clone, R, D>: Send + Sync {
     /// This will fetch customer details, (this operation is flow specific)
