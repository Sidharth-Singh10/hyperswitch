--- conflicted
+++ resolved
@@ -193,11 +193,7 @@
         &'a self,
         _state: &SessionState,
         _payment_id: &str,
-<<<<<<< HEAD
-        _business_profile: &storage::BusinessProfile,
-=======
         _business_profile: &domain::BusinessProfile,
->>>>>>> ed13ecac
         _payment_method_data: &Option<domain::PaymentMethodData>,
     ) -> CustomResult<(), errors::ApiErrorResponse> {
         Ok(())
