use std::collections::HashSet;
pub mod cards;
pub mod migration;
pub mod surcharge_decision_configs;
pub mod transformers;
pub mod utils;
pub mod vault;
use std::collections::HashMap;

pub use api_models::enums::Connector;
#[cfg(feature = "payouts")]
pub use api_models::{enums::PayoutConnectors, payouts as payout_types};
use api_models::{payment_methods, payments::CardToken};
use common_utils::{ext_traits::Encode, id_type::CustomerId};
use diesel_models::{
    enums, GenericLinkNew, PaymentMethodCollectLink, PaymentMethodCollectLinkData,
};
use error_stack::{report, ResultExt};
use hyperswitch_domain_models::{
    api::{GenericLinks, GenericLinksData},
    payments::{payment_attempt::PaymentAttempt, PaymentIntent},
};
use masking::PeekInterface;
use router_env::{instrument, logger, metrics::add_attributes, tracing};
use time::Duration;

use super::errors::{RouterResponse, StorageErrorExt};
use crate::{
    consts,
    core::{
        errors::{self, CustomResult, RouterResult},
        payments::helpers,
        pm_auth as core_pm_auth,
    },
<<<<<<< HEAD
    routes::{app::StorageInterface, metrics, SessionState},
    services::{self, GenericLinks},
=======
    routes::{app::StorageInterface, SessionState},
    services,
>>>>>>> 827fa074
    types::{
        api::{self, payments},
        domain, storage,
    },
};
mod validator;

const PAYMENT_METHOD_STATUS_UPDATE_TASK: &str = "PAYMENT_METHOD_STATUS_UPDATE";
const PAYMENT_METHOD_STATUS_TAG: &str = "PAYMENT_METHOD_STATUS";

const PAYMENT_METHOD_MANDATE_DETAILS_REVOKE_TASK: &str = "PAYMENT_METHOD_MANDATE_DETAILS_REVOKE";
const PAYMENT_METHOD_MANDATE_DETAILS_TAG: &str = "PAYMENT_METHOD_MANDATE_DETAILS_REVOKE";

#[instrument(skip_all)]
pub async fn retrieve_payment_method(
    pm_data: &Option<payments::PaymentMethodData>,
    state: &SessionState,
    payment_intent: &PaymentIntent,
    payment_attempt: &PaymentAttempt,
    merchant_key_store: &domain::MerchantKeyStore,
    business_profile: Option<&diesel_models::business_profile::BusinessProfile>,
) -> RouterResult<(Option<payments::PaymentMethodData>, Option<String>)> {
    match pm_data {
        pm_opt @ Some(pm @ api::PaymentMethodData::Card(_)) => {
            let payment_token = helpers::store_payment_method_data_in_vault(
                state,
                payment_attempt,
                payment_intent,
                enums::PaymentMethod::Card,
                pm,
                merchant_key_store,
                business_profile,
            )
            .await?;

            Ok((pm_opt.to_owned(), payment_token))
        }
        pm @ Some(api::PaymentMethodData::PayLater(_)) => Ok((pm.to_owned(), None)),
        pm @ Some(api::PaymentMethodData::Crypto(_)) => Ok((pm.to_owned(), None)),
        pm @ Some(api::PaymentMethodData::BankDebit(_)) => Ok((pm.to_owned(), None)),
        pm @ Some(api::PaymentMethodData::Upi(_)) => Ok((pm.to_owned(), None)),
        pm @ Some(api::PaymentMethodData::Voucher(_)) => Ok((pm.to_owned(), None)),
        pm @ Some(api::PaymentMethodData::Reward) => Ok((pm.to_owned(), None)),
        pm @ Some(api::PaymentMethodData::RealTimePayment(_)) => Ok((pm.to_owned(), None)),
        pm @ Some(api::PaymentMethodData::CardRedirect(_)) => Ok((pm.to_owned(), None)),
        pm @ Some(api::PaymentMethodData::GiftCard(_)) => Ok((pm.to_owned(), None)),
        pm @ Some(api::PaymentMethodData::OpenBanking(_)) => Ok((pm.to_owned(), None)),
        pm_opt @ Some(pm @ api::PaymentMethodData::BankTransfer(_)) => {
            let payment_token = helpers::store_payment_method_data_in_vault(
                state,
                payment_attempt,
                payment_intent,
                enums::PaymentMethod::BankTransfer,
                pm,
                merchant_key_store,
                business_profile,
            )
            .await?;

            Ok((pm_opt.to_owned(), payment_token))
        }
        pm_opt @ Some(pm @ api::PaymentMethodData::Wallet(_)) => {
            let payment_token = helpers::store_payment_method_data_in_vault(
                state,
                payment_attempt,
                payment_intent,
                enums::PaymentMethod::Wallet,
                pm,
                merchant_key_store,
                business_profile,
            )
            .await?;

            Ok((pm_opt.to_owned(), payment_token))
        }
        pm_opt @ Some(pm @ api::PaymentMethodData::BankRedirect(_)) => {
            let payment_token = helpers::store_payment_method_data_in_vault(
                state,
                payment_attempt,
                payment_intent,
                enums::PaymentMethod::BankRedirect,
                pm,
                merchant_key_store,
                business_profile,
            )
            .await?;

            Ok((pm_opt.to_owned(), payment_token))
        }
        _ => Ok((None, None)),
    }
}

pub async fn initiate_pm_collect_link(
    state: SessionState,
    merchant_account: domain::MerchantAccount,
    key_store: domain::MerchantKeyStore,
    req: payment_methods::PaymentMethodCollectLinkRequest,
) -> RouterResponse<payment_methods::PaymentMethodCollectLinkResponse> {
    // Validate request and initiate flow
    let pm_collect_link_data =
        validator::validate_request_and_initiate_payment_method_collect_link(
            &state,
            &merchant_account,
            &key_store,
            &req,
        )
        .await?;

    // Create DB entries
    let pm_collect_link = create_pm_collect_db_entry(
        &state,
        &merchant_account,
        &pm_collect_link_data,
        req.return_url.clone(),
    )
    .await?;
    let customer_id = CustomerId::from(pm_collect_link.primary_reference.into()).change_context(
        errors::ApiErrorResponse::InvalidDataValue {
            field_name: "customer_id",
        },
    )?;

    // Return response
    let url = pm_collect_link.url.peek();
    let response = payment_methods::PaymentMethodCollectLinkResponse {
        pm_collect_link_id: pm_collect_link.link_id,
        customer_id,
        expiry: pm_collect_link.expiry,
        link: url::Url::parse(url)
            .change_context(errors::ApiErrorResponse::InternalServerError)
            .attach_printable_lazy(|| {
                format!("Failed to parse the payment method collect link - {}", url)
            })?
            .into(),
        return_url: pm_collect_link.return_url,
        ui_config: pm_collect_link.link_data.ui_config,
        enabled_payment_methods: pm_collect_link.link_data.enabled_payment_methods,
    };
    Ok(services::ApplicationResponse::Json(response))
}

pub async fn create_pm_collect_db_entry(
    state: &SessionState,
    merchant_account: &domain::MerchantAccount,
    pm_collect_link_data: &PaymentMethodCollectLinkData,
    return_url: Option<String>,
) -> RouterResult<PaymentMethodCollectLink> {
    let db: &dyn StorageInterface = &*state.store;

    let link_data = serde_json::to_value(pm_collect_link_data)
        .map_err(|_| report!(errors::ApiErrorResponse::InternalServerError))
        .attach_printable("Failed to convert PaymentMethodCollectLinkData to Value")?;

    let pm_collect_link = GenericLinkNew {
        link_id: pm_collect_link_data.pm_collect_link_id.to_string(),
        primary_reference: pm_collect_link_data
            .customer_id
            .get_string_repr()
            .to_string(),
        merchant_id: merchant_account.get_id().to_owned(),
        link_type: common_enums::GenericLinkType::PaymentMethodCollect,
        link_data,
        url: pm_collect_link_data.link.clone(),
        return_url,
        expiry: common_utils::date_time::now()
            + Duration::seconds(pm_collect_link_data.session_expiry.into()),
        ..Default::default()
    };

    db.insert_pm_collect_link(pm_collect_link)
        .await
        .to_duplicate_response(errors::ApiErrorResponse::GenericDuplicateError {
            message: "payment method collect link already exists".to_string(),
        })
}

pub async fn render_pm_collect_link(
    state: SessionState,
    merchant_account: domain::MerchantAccount,
    key_store: domain::MerchantKeyStore,
    req: payment_methods::PaymentMethodCollectLinkRenderRequest,
) -> RouterResponse<services::GenericLinkFormData> {
    let db: &dyn StorageInterface = &*state.store;

    // Fetch pm collect link
    let pm_collect_link = db
        .find_pm_collect_link_by_link_id(&req.pm_collect_link_id)
        .await
        .to_not_found_response(errors::ApiErrorResponse::GenericNotFoundError {
            message: "payment method collect link not found".to_string(),
        })?;

    // Check status and return form data accordingly
    let has_expired = common_utils::date_time::now() > pm_collect_link.expiry;
    let status = pm_collect_link.link_status;
    let link_data = pm_collect_link.link_data;
    let default_config = &state.conf.generic_link.payment_method_collect;
    let default_ui_config = default_config.ui_config.clone();
    let ui_config_data = common_utils::link_utils::GenericLinkUiConfigFormData {
        merchant_name: link_data
            .ui_config
            .merchant_name
            .unwrap_or(default_ui_config.merchant_name),
        logo: link_data.ui_config.logo.unwrap_or(default_ui_config.logo),
        theme: link_data
            .ui_config
            .theme
            .clone()
            .unwrap_or(default_ui_config.theme.clone()),
    };
    match status {
        common_utils::link_utils::PaymentMethodCollectStatus::Initiated => {
            // if expired, send back expired status page
            if has_expired {
                let expired_link_data = services::GenericExpiredLinkData {
                    title: "Payment collect link has expired".to_string(),
                    message: "This payment collect link has expired.".to_string(),
                    theme: link_data.ui_config.theme.unwrap_or(default_ui_config.theme),
                };
                Ok(services::ApplicationResponse::GenericLinkForm(Box::new(
                    GenericLinks {
                        allowed_domains: HashSet::from([]),
                        data: GenericLinksData::ExpiredLink(expired_link_data),
                    },
                )))

            // else, send back form link
            } else {
                let customer_id =
                    CustomerId::from(pm_collect_link.primary_reference.clone().into())
                        .change_context(errors::ApiErrorResponse::InvalidDataValue {
                            field_name: "customer_id",
                        })?;
                // Fetch customer
                let customer = db
                    .find_customer_by_customer_id_merchant_id(
                        &(&state).into(),
                        &customer_id,
                        &req.merchant_id,
                        &key_store,
                        merchant_account.storage_scheme,
                    )
                    .await
                    .change_context(errors::ApiErrorResponse::InvalidRequestData {
                        message: format!(
                            "Customer [{}] not found for link_id - {}",
                            pm_collect_link.primary_reference, pm_collect_link.link_id
                        ),
                    })
                    .attach_printable(format!(
                        "customer [{}] not found",
                        pm_collect_link.primary_reference
                    ))?;

                let js_data = payment_methods::PaymentMethodCollectLinkDetails {
                    publishable_key: masking::Secret::new(merchant_account.publishable_key),
                    client_secret: link_data.client_secret.clone(),
                    pm_collect_link_id: pm_collect_link.link_id,
                    customer_id: customer.customer_id,
                    session_expiry: pm_collect_link.expiry,
                    return_url: pm_collect_link.return_url,
                    ui_config: ui_config_data,
                    enabled_payment_methods: link_data.enabled_payment_methods,
                };

                let serialized_css_content = String::new();

                let serialized_js_content = format!(
                    "window.__PM_COLLECT_DETAILS = {}",
                    js_data
                        .encode_to_string_of_json()
                        .change_context(errors::ApiErrorResponse::InternalServerError)
                        .attach_printable("Failed to serialize PaymentMethodCollectLinkDetails")?
                );

                let generic_form_data = services::GenericLinkFormData {
                    js_data: serialized_js_content,
                    css_data: serialized_css_content,
                    sdk_url: default_config.sdk_url.to_string(),
                    html_meta_tags: String::new(),
                };
                Ok(services::ApplicationResponse::GenericLinkForm(Box::new(
                    GenericLinks {
                        allowed_domains: HashSet::from([]),

                        data: GenericLinksData::PaymentMethodCollect(generic_form_data),
                    },
                )))
            }
        }

        // Send back status page
        status => {
            let js_data = payment_methods::PaymentMethodCollectLinkStatusDetails {
                pm_collect_link_id: pm_collect_link.link_id,
                customer_id: link_data.customer_id,
                session_expiry: pm_collect_link.expiry,
                return_url: pm_collect_link
                    .return_url
                    .as_ref()
                    .map(|url| url::Url::parse(url))
                    .transpose()
                    .change_context(errors::ApiErrorResponse::InternalServerError)
                    .attach_printable(
                        "Failed to parse return URL for payment method collect's status link",
                    )?,
                ui_config: ui_config_data,
                status,
            };

            let serialized_css_content = String::new();

            let serialized_js_content = format!(
                "window.__PM_COLLECT_DETAILS = {}",
                js_data
                    .encode_to_string_of_json()
                    .change_context(errors::ApiErrorResponse::InternalServerError)
                    .attach_printable(
                        "Failed to serialize PaymentMethodCollectLinkStatusDetails"
                    )?
            );

            let generic_status_data = services::GenericLinkStatusData {
                js_data: serialized_js_content,
                css_data: serialized_css_content,
            };
            Ok(services::ApplicationResponse::GenericLinkForm(Box::new(
                GenericLinks {
                    allowed_domains: HashSet::from([]),

                    data: GenericLinksData::PaymentMethodCollectStatus(generic_status_data),
                },
            )))
        }
    }
}

fn generate_task_id_for_payment_method_status_update_workflow(
    key_id: &str,
    runner: &storage::ProcessTrackerRunner,
    task: &str,
) -> String {
    format!("{runner}_{task}_{key_id}")
}

pub async fn add_payment_method_status_update_task(
    db: &dyn StorageInterface,
    payment_method: &diesel_models::PaymentMethod,
    prev_status: enums::PaymentMethodStatus,
    curr_status: enums::PaymentMethodStatus,
    merchant_id: &common_utils::id_type::MerchantId,
) -> Result<(), errors::ProcessTrackerError> {
    let created_at = payment_method.created_at;
    let schedule_time =
        created_at.saturating_add(Duration::seconds(consts::DEFAULT_SESSION_EXPIRY));

    let tracking_data = storage::PaymentMethodStatusTrackingData {
        payment_method_id: payment_method.payment_method_id.clone(),
        prev_status,
        curr_status,
        merchant_id: merchant_id.to_owned(),
    };

    let runner = storage::ProcessTrackerRunner::PaymentMethodStatusUpdateWorkflow;
    let task = PAYMENT_METHOD_STATUS_UPDATE_TASK;
    let tag = [PAYMENT_METHOD_STATUS_TAG];

    let process_tracker_id = generate_task_id_for_payment_method_status_update_workflow(
        payment_method.payment_method_id.as_str(),
        &runner,
        task,
    );
    let process_tracker_entry = storage::ProcessTrackerNew::new(
        process_tracker_id,
        task,
        runner,
        tag,
        tracking_data,
        schedule_time,
    )
    .change_context(errors::ApiErrorResponse::InternalServerError)
    .attach_printable("Failed to construct PAYMENT_METHOD_STATUS_UPDATE process tracker task")?;

    db
        .insert_process(process_tracker_entry)
        .await
        .change_context(errors::ApiErrorResponse::InternalServerError)
        .attach_printable_lazy(|| {
            format!(
                "Failed while inserting PAYMENT_METHOD_STATUS_UPDATE reminder to process_tracker for payment_method_id: {}",
                payment_method.payment_method_id.clone()
            )
        })?;

    Ok(())
}

#[instrument(skip_all)]
pub async fn retrieve_payment_method_with_token(
    state: &SessionState,
    merchant_key_store: &domain::MerchantKeyStore,
    token_data: &storage::PaymentTokenData,
    payment_intent: &PaymentIntent,
    card_token_data: Option<&CardToken>,
    customer: &Option<domain::Customer>,
    storage_scheme: common_enums::enums::MerchantStorageScheme,
) -> RouterResult<storage::PaymentMethodDataWithId> {
    let token = match token_data {
        storage::PaymentTokenData::TemporaryGeneric(generic_token) => {
            helpers::retrieve_payment_method_with_temporary_token(
                state,
                &generic_token.token,
                payment_intent,
                merchant_key_store,
                card_token_data,
            )
            .await?
            .map(
                |(payment_method_data, payment_method)| storage::PaymentMethodDataWithId {
                    payment_method_data: Some(payment_method_data),
                    payment_method: Some(payment_method),
                    payment_method_id: None,
                },
            )
            .unwrap_or_default()
        }

        storage::PaymentTokenData::Temporary(generic_token) => {
            helpers::retrieve_payment_method_with_temporary_token(
                state,
                &generic_token.token,
                payment_intent,
                merchant_key_store,
                card_token_data,
            )
            .await?
            .map(
                |(payment_method_data, payment_method)| storage::PaymentMethodDataWithId {
                    payment_method_data: Some(payment_method_data),
                    payment_method: Some(payment_method),
                    payment_method_id: None,
                },
            )
            .unwrap_or_default()
        }

        storage::PaymentTokenData::Permanent(card_token) => {
            helpers::retrieve_card_with_permanent_token(
                state,
                card_token.locker_id.as_ref().unwrap_or(&card_token.token),
                card_token
                    .payment_method_id
                    .as_ref()
                    .unwrap_or(&card_token.token),
                payment_intent,
                card_token_data,
                merchant_key_store,
                storage_scheme,
            )
            .await
            .map(|card| Some((card, enums::PaymentMethod::Card)))?
            .map(
                |(payment_method_data, payment_method)| storage::PaymentMethodDataWithId {
                    payment_method_data: Some(payment_method_data),
                    payment_method: Some(payment_method),
                    payment_method_id: Some(
                        card_token
                            .payment_method_id
                            .as_ref()
                            .unwrap_or(&card_token.token)
                            .to_string(),
                    ),
                },
            )
            .unwrap_or_default()
        }

        storage::PaymentTokenData::PermanentCard(card_token) => {
            helpers::retrieve_card_with_permanent_token(
                state,
                card_token.locker_id.as_ref().unwrap_or(&card_token.token),
                card_token
                    .payment_method_id
                    .as_ref()
                    .unwrap_or(&card_token.token),
                payment_intent,
                card_token_data,
                merchant_key_store,
                storage_scheme,
            )
            .await
            .map(|card| Some((card, enums::PaymentMethod::Card)))?
            .map(
                |(payment_method_data, payment_method)| storage::PaymentMethodDataWithId {
                    payment_method_data: Some(payment_method_data),
                    payment_method: Some(payment_method),
                    payment_method_id: Some(
                        card_token
                            .payment_method_id
                            .as_ref()
                            .unwrap_or(&card_token.token)
                            .to_string(),
                    ),
                },
            )
            .unwrap_or_default()
        }

        storage::PaymentTokenData::AuthBankDebit(auth_token) => {
            core_pm_auth::retrieve_payment_method_from_auth_service(
                state,
                merchant_key_store,
                auth_token,
                payment_intent,
                customer,
            )
            .await?
            .map(
                |(payment_method_data, payment_method)| storage::PaymentMethodDataWithId {
                    payment_method_data: Some(payment_method_data),
                    payment_method: Some(payment_method),
                    payment_method_id: None,
                },
            )
            .unwrap_or_default()
        }

        storage::PaymentTokenData::WalletToken(_) => storage::PaymentMethodDataWithId {
            payment_method: None,
            payment_method_data: None,
            payment_method_id: None,
        },
    };
    Ok(token)
}
pub async fn delete_payment_method_task(
    db: &dyn StorageInterface,
    payment_method_id: &str,
    filter_mca: HashMap<String, storage::UpdateMandate>,
    merchant_id: String,
    deleted_at: time::PrimitiveDateTime,
    customer_id: CustomerId,
) -> CustomResult<(), errors::ProcessTrackerError> {
    for (mca_id, value) in filter_mca {
        let schedule_time =
            deleted_at.saturating_add(Duration::seconds(consts::DEFAULT_SESSION_EXPIRY));

        let runner = storage::ProcessTrackerRunner::PaymentMethodMandateDetailsRevokeWorkflow;
        let task = PAYMENT_METHOD_MANDATE_DETAILS_REVOKE_TASK;
        let tag = [PAYMENT_METHOD_MANDATE_DETAILS_TAG];
        let process_tracker_id = generate_task_id_for_payment_method_status_update_workflow(
            &value.connector_mandate_id,
            &runner,
            task,
        );
        let tracking_data = storage::PaymentMethodMandateRevokeTrackingData {
            merchant_id: merchant_id.clone(),
            customer_id: customer_id.clone(),
            merchant_connector_id: mca_id,
            connector: value.connector,
            connector_mandate_id: value.connector_mandate_id,
            profile_id: value.profile_id,
        };

        insert_mandate_revocation_task_to_process_tracker(
            db,
            process_tracker_id,
            task,
            runner,
            tag,
            tracking_data.clone(),
            schedule_time,
        )
        .await
        .map_err(|err| logger::error!(pm_id=?payment_method_id, tag=?tag ,error=?err,"Failed to set the PAYMENT METHOD REVOKE MANDATE task in Process tracker")).ok();
    }
    Ok(())
}

async fn insert_mandate_revocation_task_to_process_tracker(
    db: &dyn StorageInterface,
    process_tracker_id: String,
    task: &str,
    runner: diesel_models::ProcessTrackerRunner,
    tag: [&str; 1],
    tracking_data: storage::PaymentMethodMandateRevokeTrackingData,
    schedule_time: time::PrimitiveDateTime,
) -> CustomResult<storage::ProcessTracker, errors::StorageError> {
    let process_tracker_entry = storage::ProcessTrackerNew::new(
        process_tracker_id,
        task,
        runner,
        tag,
        tracking_data.clone(),
        schedule_time,
    )
    .map_err(errors::StorageError::from)?;

    match db.insert_process(process_tracker_entry).await {
        Ok(process_tracker) => {
            metrics::TASKS_ADDED_COUNT.add(
                &metrics::CONTEXT,
                1,
                &add_attributes([("flow", "ConnectorMandateRevocation")]),
            );
            Ok(process_tracker)
        }
        Err(error) => {
            metrics::TASK_ADDITION_FAILURES_COUNT.add(
                &metrics::CONTEXT,
                1,
                &add_attributes([("flow", "ConnectorMandateRevocation")]),
            );
            Err(error)
        }
    }
}<|MERGE_RESOLUTION|>--- conflicted
+++ resolved
@@ -11,7 +11,10 @@
 #[cfg(feature = "payouts")]
 pub use api_models::{enums::PayoutConnectors, payouts as payout_types};
 use api_models::{payment_methods, payments::CardToken};
-use common_utils::{ext_traits::Encode, id_type::CustomerId};
+use common_utils::{
+    ext_traits::Encode,
+    id_type::{CustomerId, MerchantId},
+};
 use diesel_models::{
     enums, GenericLinkNew, PaymentMethodCollectLink, PaymentMethodCollectLinkData,
 };
@@ -32,13 +35,8 @@
         payments::helpers,
         pm_auth as core_pm_auth,
     },
-<<<<<<< HEAD
     routes::{app::StorageInterface, metrics, SessionState},
-    services::{self, GenericLinks},
-=======
-    routes::{app::StorageInterface, SessionState},
     services,
->>>>>>> 827fa074
     types::{
         api::{self, payments},
         domain, storage,
@@ -390,7 +388,7 @@
     payment_method: &diesel_models::PaymentMethod,
     prev_status: enums::PaymentMethodStatus,
     curr_status: enums::PaymentMethodStatus,
-    merchant_id: &common_utils::id_type::MerchantId,
+    merchant_id: &MerchantId,
 ) -> Result<(), errors::ProcessTrackerError> {
     let created_at = payment_method.created_at;
     let schedule_time =
@@ -579,7 +577,7 @@
     db: &dyn StorageInterface,
     payment_method_id: &str,
     filter_mca: HashMap<String, storage::UpdateMandate>,
-    merchant_id: String,
+    merchant_id: &MerchantId,
     deleted_at: time::PrimitiveDateTime,
     customer_id: CustomerId,
 ) -> CustomResult<(), errors::ProcessTrackerError> {
