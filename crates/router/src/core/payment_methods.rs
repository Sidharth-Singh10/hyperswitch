--- conflicted
+++ resolved
@@ -2,24 +2,7 @@
 pub mod surcharge_decision_configs;
 pub mod transformers;
 pub mod vault;
-<<<<<<< HEAD
-
-=======
-pub use api_models::enums::Connector;
-#[cfg(feature = "payouts")]
-pub use api_models::{enums::PayoutConnectors, payouts as payout_types};
-use api_models::{payment_methods, payments::CardToken};
-use common_utils::{ext_traits::Encode, id_type::CustomerId};
-use diesel_models::{
-    enums, GenericLinkNew, PaymentMethodCollectLink, PaymentMethodCollectLinkData,
-};
-use error_stack::{report, ResultExt};
-use hyperswitch_domain_models::payments::{payment_attempt::PaymentAttempt, PaymentIntent};
-use router_env::{instrument, tracing};
-use time::Duration;
-
 use super::errors::{RouterResponse, StorageErrorExt};
->>>>>>> 86f4060d
 use crate::{
     consts,
     core::{
@@ -34,21 +17,21 @@
         domain, storage,
     },
 };
-<<<<<<< HEAD
 pub use api_models::enums::Connector;
-use api_models::payments::CardToken;
 #[cfg(feature = "payouts")]
 pub use api_models::{enums::PayoutConnectors, payouts as payout_types};
-use common_utils::id_type;
-use diesel_models::enums;
-use error_stack::ResultExt;
+use api_models::{payment_methods, payments::CardToken};
+use common_utils::{ext_traits::Encode, id_type::CustomerId};
+use diesel_models::{
+    enums, GenericLinkNew, PaymentMethodCollectLink, PaymentMethodCollectLinkData,
+};
+use error_stack::{report, ResultExt};
 use hyperswitch_domain_models::payments::{payment_attempt::PaymentAttempt, PaymentIntent};
 use router_env::{instrument, tracing};
 use std::collections::HashMap;
-=======
+use time::Duration;
 mod validator;
 
->>>>>>> 86f4060d
 const PAYMENT_METHOD_STATUS_UPDATE_TASK: &str = "PAYMENT_METHOD_STATUS_UPDATE";
 const PAYMENT_METHOD_STATUS_TAG: &str = "PAYMENT_METHOD_STATUS";
 
@@ -552,16 +535,16 @@
     Ok(token)
 }
 pub async fn delete_payment_method_task(
-    db: &dyn db::StorageInterface,
+    db: &dyn StorageInterface,
     payment_method_id: &str,
     filter_mca: HashMap<String, storage::UpdateMandate>,
     merchant_id: String,
     deleted_at: time::PrimitiveDateTime,
-    customer_id: id_type::CustomerId,
+    customer_id: CustomerId,
 ) -> Result<(), errors::ProcessTrackerError> {
     for (mca_id, value) in filter_mca {
         let schedule_time =
-            deleted_at.saturating_add(time::Duration::seconds(consts::DEFAULT_SESSION_EXPIRY));
+            deleted_at.saturating_add(Duration::seconds(consts::DEFAULT_SESSION_EXPIRY));
 
         let runner = storage::ProcessTrackerRunner::PaymentMethodMandateDetailsRevokeWorkflow;
         let task = PAYMENT_METHOD_MANDATE_DETAILS_REVOKE_TASK;
