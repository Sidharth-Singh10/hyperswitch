--- conflicted
+++ resolved
@@ -310,14 +310,14 @@
     TokenizationResponse {
         token: String,
     },
-<<<<<<< HEAD
+
     ConnectorCustomerResponse {
         connector_cust_id: String,
-=======
+    },
+
     ThreeDSEnrollmentResponse {
         enrolled_v2: bool,
         related_transaction_id: Option<String>,
->>>>>>> f624eb52
     },
 }
 
