use strum::VariantNames;

use crate::enums::collect_variants;
pub use crate::enums::{
    AuthenticationType, CaptureMethod, CardNetwork, Country, Country as BusinessCountry,
    Country as BillingCountry, Currency as PaymentCurrency, MandateAcceptanceType, MandateType,
    PaymentMethod, PaymentType, RoutableConnectors, SetupFutureUsage,
};

#[derive(
    Clone,
    Debug,
    Hash,
    PartialEq,
    Eq,
    strum::Display,
    strum::EnumVariantNames,
    strum::EnumIter,
    strum::EnumString,
    serde::Serialize,
    serde::Deserialize,
)]
#[serde(rename_all = "snake_case")]
#[strum(serialize_all = "snake_case")]
pub enum CardType {
    Credit,
    Debit,
}

#[derive(
    Clone,
    Debug,
    Hash,
    PartialEq,
    Eq,
    strum::Display,
    strum::EnumVariantNames,
    strum::EnumIter,
    strum::EnumString,
    serde::Serialize,
    serde::Deserialize,
)]
#[serde(rename_all = "snake_case")]
#[strum(serialize_all = "snake_case")]
pub enum PayLaterType {
    Affirm,
    AfterpayClearpay,
    Alma,
    Klarna,
    PayBright,
    Walley,
    Atome,
}

#[derive(
    Clone,
    Debug,
    Hash,
    PartialEq,
    Eq,
    strum::Display,
    strum::EnumVariantNames,
    strum::EnumIter,
    strum::EnumString,
    serde::Serialize,
    serde::Deserialize,
)]
#[serde(rename_all = "snake_case")]
#[strum(serialize_all = "snake_case")]
pub enum WalletType {
    GooglePay,
    ApplePay,
    Paypal,
    AliPay,
    AliPayHk,
    MbWay,
    MobilePay,
    WeChatPay,
    SamsungPay,
    GoPay,
    KakaoPay,
    Twint,
    Gcash,
    Vipps,
    Momo,
    Dana,
    TouchNGo,
    Swish,
    Cashapp,
}

#[derive(
    Clone,
    Debug,
    Hash,
    PartialEq,
    Eq,
    strum::Display,
    strum::EnumVariantNames,
    strum::EnumIter,
    strum::EnumString,
    serde::Serialize,
    serde::Deserialize,
)]
#[serde(rename_all = "snake_case")]
#[strum(serialize_all = "snake_case")]
pub enum VoucherType {
    Boleto,
    Efecty,
    PagoEfectivo,
    RedCompra,
    RedPagos,
    Alfamart,
    Indomaret,
    SevenEleven,
    Lawson,
    MiniStop,
    FamilyMart,
    Seicomart,
    PayEasy,
    Oxxo,
}

#[derive(
    Clone,
    Debug,
    Hash,
    PartialEq,
    Eq,
    strum::Display,
    strum::EnumVariantNames,
    strum::EnumIter,
    strum::EnumString,
    serde::Serialize,
    serde::Deserialize,
)]
#[serde(rename_all = "snake_case")]
#[strum(serialize_all = "snake_case")]
pub enum BankRedirectType {
    Bizum,
    Giropay,
    Ideal,
    Sofort,
    Eps,
    BancontactCard,
    Blik,
    Interac,
    OnlineBankingCzechRepublic,
    OnlineBankingFinland,
    OnlineBankingPoland,
    OnlineBankingSlovakia,
    OnlineBankingFpx,
    OnlineBankingThailand,
    OpenBankingUk,
    Przelewy24,
    Trustly,
<<<<<<< HEAD
    OpenBanking
=======
    OpenBanking,
>>>>>>> b74435b6
}
#[derive(
    Clone,
    Debug,
    Hash,
    PartialEq,
    Eq,
    strum::Display,
    strum::EnumVariantNames,
    strum::EnumIter,
    strum::EnumString,
    serde::Serialize,
    serde::Deserialize,
)]
#[serde(rename_all = "snake_case")]
#[strum(serialize_all = "snake_case")]
pub enum BankTransferType {
    Multibanco,
    Ach,
    Sepa,
    Bacs,
    BcaBankTransfer,
    BniVa,
    BriVa,
    CimbVa,
    DanamonVa,
    MandiriVa,
    PermataBankTransfer,
    Pix,
    Pse,
}

#[derive(
    Clone,
    Debug,
    Hash,
    PartialEq,
    Eq,
    strum::Display,
    strum::EnumVariantNames,
    strum::EnumIter,
    strum::EnumString,
    serde::Serialize,
    serde::Deserialize,
)]
#[serde(rename_all = "snake_case")]
#[strum(serialize_all = "snake_case")]
pub enum GiftCardType {
    PaySafeCard,
    Givex,
}

#[derive(
    Clone,
    Debug,
    Hash,
    PartialEq,
    Eq,
    strum::Display,
    strum::EnumVariantNames,
    strum::EnumIter,
    strum::EnumString,
    serde::Serialize,
    serde::Deserialize,
)]
#[serde(rename_all = "snake_case")]
#[strum(serialize_all = "snake_case")]
pub enum CardRedirectType {
    Benefit,
    Knet,
    MomoAtm,
    CardRedirect,
}

#[derive(
    Clone,
    Debug,
    Hash,
    PartialEq,
    Eq,
    strum::Display,
    strum::EnumVariantNames,
    strum::EnumIter,
    strum::EnumString,
    serde::Serialize,
    serde::Deserialize,
)]
#[serde(rename_all = "snake_case")]
#[strum(serialize_all = "snake_case")]
pub enum CryptoType {
    CryptoCurrency,
}

#[derive(
    Clone,
    Debug,
    Hash,
    PartialEq,
    Eq,
    strum::Display,
    strum::EnumVariantNames,
    strum::EnumIter,
    strum::EnumString,
    serde::Serialize,
    serde::Deserialize,
)]
#[serde(rename_all = "snake_case")]
#[strum(serialize_all = "snake_case")]
pub enum UpiType {
    UpiCollect,
}

#[derive(
    Clone,
    Debug,
    Hash,
    PartialEq,
    Eq,
    strum::Display,
    strum::EnumVariantNames,
    strum::EnumIter,
    strum::EnumString,
    serde::Serialize,
    serde::Deserialize,
)]
#[serde(rename_all = "snake_case")]
#[strum(serialize_all = "snake_case")]
pub enum BankDebitType {
    Ach,
    Sepa,
    Bacs,
    Becs,
}

#[derive(
    Clone,
    Debug,
    Hash,
    PartialEq,
    Eq,
    strum::Display,
    strum::EnumVariantNames,
    strum::EnumIter,
    strum::EnumString,
    serde::Serialize,
    serde::Deserialize,
)]
#[serde(rename_all = "snake_case")]
#[strum(serialize_all = "snake_case")]
pub enum RewardType {
    ClassicReward,
    Evoucher,
}

collect_variants!(CardType);
collect_variants!(PayLaterType);
collect_variants!(WalletType);
collect_variants!(BankRedirectType);
collect_variants!(BankDebitType);
collect_variants!(CryptoType);
collect_variants!(RewardType);
collect_variants!(UpiType);
collect_variants!(VoucherType);
collect_variants!(GiftCardType);
collect_variants!(BankTransferType);
collect_variants!(CardRedirectType);<|MERGE_RESOLUTION|>--- conflicted
+++ resolved
@@ -154,11 +154,7 @@
     OpenBankingUk,
     Przelewy24,
     Trustly,
-<<<<<<< HEAD
-    OpenBanking
-=======
     OpenBanking,
->>>>>>> b74435b6
 }
 #[derive(
     Clone,
