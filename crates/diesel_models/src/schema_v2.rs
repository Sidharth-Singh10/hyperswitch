// @generated automatically by Diesel CLI.

diesel::table! {
    use diesel::sql_types::*;
    use crate::enums::diesel_exports::*;

    address (address_id) {
        id -> Nullable<Int4>,
        #[max_length = 64]
        address_id -> Varchar,
        #[max_length = 128]
        city -> Nullable<Varchar>,
        country -> Nullable<CountryAlpha2>,
        line1 -> Nullable<Bytea>,
        line2 -> Nullable<Bytea>,
        line3 -> Nullable<Bytea>,
        state -> Nullable<Bytea>,
        zip -> Nullable<Bytea>,
        first_name -> Nullable<Bytea>,
        last_name -> Nullable<Bytea>,
        phone_number -> Nullable<Bytea>,
        #[max_length = 8]
        country_code -> Nullable<Varchar>,
        created_at -> Timestamp,
        modified_at -> Timestamp,
        #[max_length = 64]
        customer_id -> Nullable<Varchar>,
        #[max_length = 64]
        merchant_id -> Varchar,
        #[max_length = 64]
        payment_id -> Nullable<Varchar>,
        #[max_length = 32]
        updated_by -> Varchar,
        email -> Nullable<Bytea>,
    }
}

diesel::table! {
    use diesel::sql_types::*;
    use crate::enums::diesel_exports::*;

    api_keys (key_id) {
        #[max_length = 64]
        key_id -> Varchar,
        #[max_length = 64]
        merchant_id -> Varchar,
        #[max_length = 64]
        name -> Varchar,
        #[max_length = 256]
        description -> Nullable<Varchar>,
        #[max_length = 128]
        hashed_api_key -> Varchar,
        #[max_length = 16]
        prefix -> Varchar,
        created_at -> Timestamp,
        expires_at -> Nullable<Timestamp>,
        last_used -> Nullable<Timestamp>,
    }
}

diesel::table! {
    use diesel::sql_types::*;
    use crate::enums::diesel_exports::*;

    authentication (authentication_id) {
        #[max_length = 64]
        authentication_id -> Varchar,
        #[max_length = 64]
        merchant_id -> Varchar,
        #[max_length = 64]
        authentication_connector -> Varchar,
        #[max_length = 64]
        connector_authentication_id -> Nullable<Varchar>,
        authentication_data -> Nullable<Jsonb>,
        #[max_length = 64]
        payment_method_id -> Varchar,
        #[max_length = 64]
        authentication_type -> Nullable<Varchar>,
        #[max_length = 64]
        authentication_status -> Varchar,
        #[max_length = 64]
        authentication_lifecycle_status -> Varchar,
        created_at -> Timestamp,
        modified_at -> Timestamp,
        error_message -> Nullable<Text>,
        #[max_length = 64]
        error_code -> Nullable<Varchar>,
        connector_metadata -> Nullable<Jsonb>,
        maximum_supported_version -> Nullable<Jsonb>,
        #[max_length = 64]
        threeds_server_transaction_id -> Nullable<Varchar>,
        #[max_length = 64]
        cavv -> Nullable<Varchar>,
        #[max_length = 64]
        authentication_flow_type -> Nullable<Varchar>,
        message_version -> Nullable<Jsonb>,
        #[max_length = 64]
        eci -> Nullable<Varchar>,
        #[max_length = 64]
        trans_status -> Nullable<Varchar>,
        #[max_length = 64]
        acquirer_bin -> Nullable<Varchar>,
        #[max_length = 64]
        acquirer_merchant_id -> Nullable<Varchar>,
        three_ds_method_data -> Nullable<Varchar>,
        three_ds_method_url -> Nullable<Varchar>,
        acs_url -> Nullable<Varchar>,
        challenge_request -> Nullable<Varchar>,
        acs_reference_number -> Nullable<Varchar>,
        acs_trans_id -> Nullable<Varchar>,
        acs_signed_content -> Nullable<Varchar>,
        #[max_length = 64]
        profile_id -> Varchar,
        #[max_length = 255]
        payment_id -> Nullable<Varchar>,
        #[max_length = 128]
        merchant_connector_id -> Varchar,
        #[max_length = 64]
        ds_trans_id -> Nullable<Varchar>,
        #[max_length = 128]
        directory_server_id -> Nullable<Varchar>,
        #[max_length = 64]
        acquirer_country_code -> Nullable<Varchar>,
    }
}

diesel::table! {
    use diesel::sql_types::*;
    use crate::enums::diesel_exports::*;

    blocklist (merchant_id, fingerprint_id) {
        id -> Int4,
        #[max_length = 64]
        merchant_id -> Varchar,
        #[max_length = 64]
        fingerprint_id -> Varchar,
        data_kind -> BlocklistDataKind,
        metadata -> Nullable<Jsonb>,
        created_at -> Timestamp,
    }
}

diesel::table! {
    use diesel::sql_types::*;
    use crate::enums::diesel_exports::*;

    blocklist_fingerprint (id) {
        id -> Int4,
        #[max_length = 64]
        merchant_id -> Varchar,
        #[max_length = 64]
        fingerprint_id -> Varchar,
        data_kind -> BlocklistDataKind,
        encrypted_fingerprint -> Text,
        created_at -> Timestamp,
    }
}

diesel::table! {
    use diesel::sql_types::*;
    use crate::enums::diesel_exports::*;

    blocklist_lookup (id) {
        id -> Int4,
        #[max_length = 64]
        merchant_id -> Varchar,
        fingerprint -> Text,
    }
}

diesel::table! {
    use diesel::sql_types::*;
    use crate::enums::diesel_exports::*;

    business_profile (id) {
        #[max_length = 64]
        merchant_id -> Varchar,
        #[max_length = 64]
        profile_name -> Varchar,
        created_at -> Timestamp,
        modified_at -> Timestamp,
        return_url -> Nullable<Text>,
        enable_payment_response_hash -> Bool,
        #[max_length = 255]
        payment_response_hash_key -> Nullable<Varchar>,
        redirect_to_merchant_with_http_post -> Bool,
        webhook_details -> Nullable<Json>,
        metadata -> Nullable<Json>,
        is_recon_enabled -> Bool,
        applepay_verified_domains -> Nullable<Array<Nullable<Text>>>,
        payment_link_config -> Nullable<Jsonb>,
        session_expiry -> Nullable<Int8>,
        authentication_connector_details -> Nullable<Jsonb>,
        payout_link_config -> Nullable<Jsonb>,
        is_extended_card_info_enabled -> Nullable<Bool>,
        extended_card_info_config -> Nullable<Jsonb>,
        is_connector_agnostic_mit_enabled -> Nullable<Bool>,
        use_billing_as_payment_method_billing -> Nullable<Bool>,
        collect_shipping_details_from_wallet_connector -> Nullable<Bool>,
        collect_billing_details_from_wallet_connector -> Nullable<Bool>,
        outgoing_webhook_custom_http_headers -> Nullable<Bytea>,
        always_collect_billing_details_from_wallet_connector -> Nullable<Bool>,
        always_collect_shipping_details_from_wallet_connector -> Nullable<Bool>,
        #[max_length = 64]
        tax_connector_id -> Nullable<Varchar>,
        is_tax_connector_enabled -> Nullable<Bool>,
        #[max_length = 64]
        routing_algorithm_id -> Nullable<Varchar>,
        order_fulfillment_time -> Nullable<Int8>,
        order_fulfillment_time_origin -> Nullable<OrderFulfillmentTimeOrigin>,
        #[max_length = 64]
        frm_routing_algorithm_id -> Nullable<Varchar>,
        #[max_length = 64]
        payout_routing_algorithm_id -> Nullable<Varchar>,
        default_fallback_routing -> Nullable<Jsonb>,
        #[max_length = 64]
        id -> Varchar,
        version -> ApiVersion,
    }
}

diesel::table! {
    use diesel::sql_types::*;
    use crate::enums::diesel_exports::*;

    captures (capture_id) {
        #[max_length = 64]
        capture_id -> Varchar,
        #[max_length = 64]
        payment_id -> Varchar,
        #[max_length = 64]
        merchant_id -> Varchar,
        status -> CaptureStatus,
        amount -> Int8,
        currency -> Nullable<Currency>,
        #[max_length = 255]
        connector -> Varchar,
        #[max_length = 255]
        error_message -> Nullable<Varchar>,
        #[max_length = 255]
        error_code -> Nullable<Varchar>,
        #[max_length = 255]
        error_reason -> Nullable<Varchar>,
        tax_amount -> Nullable<Int8>,
        created_at -> Timestamp,
        modified_at -> Timestamp,
        #[max_length = 64]
        authorized_attempt_id -> Varchar,
        #[max_length = 128]
        connector_capture_id -> Nullable<Varchar>,
        capture_sequence -> Int2,
        #[max_length = 128]
        connector_response_reference_id -> Nullable<Varchar>,
    }
}

diesel::table! {
    use diesel::sql_types::*;
    use crate::enums::diesel_exports::*;

    cards_info (card_iin) {
        #[max_length = 16]
        card_iin -> Varchar,
        card_issuer -> Nullable<Text>,
        card_network -> Nullable<Text>,
        card_type -> Nullable<Text>,
        card_subtype -> Nullable<Text>,
        card_issuing_country -> Nullable<Text>,
        #[max_length = 32]
        bank_code_id -> Nullable<Varchar>,
        #[max_length = 32]
        bank_code -> Nullable<Varchar>,
        #[max_length = 32]
        country_code -> Nullable<Varchar>,
        date_created -> Timestamp,
        last_updated -> Nullable<Timestamp>,
        last_updated_provider -> Nullable<Text>,
    }
}

diesel::table! {
    use diesel::sql_types::*;
    use crate::enums::diesel_exports::*;

    configs (key) {
        id -> Int4,
        #[max_length = 255]
        key -> Varchar,
        config -> Text,
    }
}

diesel::table! {
    use diesel::sql_types::*;
    use crate::enums::diesel_exports::*;

    customers (id) {
        #[max_length = 64]
        merchant_id -> Varchar,
        name -> Nullable<Bytea>,
        email -> Nullable<Bytea>,
        phone -> Nullable<Bytea>,
        #[max_length = 8]
        phone_country_code -> Nullable<Varchar>,
        #[max_length = 255]
        description -> Nullable<Varchar>,
        created_at -> Timestamp,
        metadata -> Nullable<Json>,
        connector_customer -> Nullable<Jsonb>,
        modified_at -> Timestamp,
        #[max_length = 64]
        default_payment_method_id -> Nullable<Varchar>,
        #[max_length = 64]
        updated_by -> Nullable<Varchar>,
        version -> ApiVersion,
        #[max_length = 64]
        merchant_reference_id -> Nullable<Varchar>,
        default_billing_address -> Nullable<Bytea>,
        default_shipping_address -> Nullable<Bytea>,
        #[max_length = 64]
        id -> Varchar,
    }
}

diesel::table! {
    use diesel::sql_types::*;
    use crate::enums::diesel_exports::*;

    dashboard_metadata (id) {
        id -> Int4,
        #[max_length = 64]
        user_id -> Nullable<Varchar>,
        #[max_length = 64]
        merchant_id -> Varchar,
        #[max_length = 64]
        org_id -> Varchar,
        data_key -> DashboardMetadata,
        data_value -> Json,
        #[max_length = 64]
        created_by -> Varchar,
        created_at -> Timestamp,
        #[max_length = 64]
        last_modified_by -> Varchar,
        last_modified_at -> Timestamp,
    }
}

diesel::table! {
    use diesel::sql_types::*;
    use crate::enums::diesel_exports::*;

    dispute (dispute_id) {
        id -> Int4,
        #[max_length = 64]
        dispute_id -> Varchar,
        #[max_length = 255]
        amount -> Varchar,
        #[max_length = 255]
        currency -> Varchar,
        dispute_stage -> DisputeStage,
        dispute_status -> DisputeStatus,
        #[max_length = 64]
        payment_id -> Varchar,
        #[max_length = 64]
        attempt_id -> Varchar,
        #[max_length = 255]
        merchant_id -> Varchar,
        #[max_length = 255]
        connector_status -> Varchar,
        #[max_length = 255]
        connector_dispute_id -> Varchar,
        #[max_length = 255]
        connector_reason -> Nullable<Varchar>,
        #[max_length = 255]
        connector_reason_code -> Nullable<Varchar>,
        challenge_required_by -> Nullable<Timestamp>,
        connector_created_at -> Nullable<Timestamp>,
        connector_updated_at -> Nullable<Timestamp>,
        created_at -> Timestamp,
        modified_at -> Timestamp,
        #[max_length = 255]
        connector -> Varchar,
        evidence -> Jsonb,
        #[max_length = 64]
        profile_id -> Nullable<Varchar>,
        #[max_length = 32]
        merchant_connector_id -> Nullable<Varchar>,
        dispute_amount -> Int8,
        #[max_length = 32]
        organization_id -> Varchar,
    }
}

diesel::table! {
    use diesel::sql_types::*;
    use crate::enums::diesel_exports::*;

    events (event_id) {
        #[max_length = 64]
        event_id -> Varchar,
        event_type -> EventType,
        event_class -> EventClass,
        is_webhook_notified -> Bool,
        #[max_length = 64]
        primary_object_id -> Varchar,
        primary_object_type -> EventObjectType,
        created_at -> Timestamp,
        #[max_length = 64]
        merchant_id -> Nullable<Varchar>,
        #[max_length = 64]
        business_profile_id -> Nullable<Varchar>,
        primary_object_created_at -> Nullable<Timestamp>,
        #[max_length = 64]
        idempotent_event_id -> Nullable<Varchar>,
        #[max_length = 64]
        initial_attempt_id -> Nullable<Varchar>,
        request -> Nullable<Bytea>,
        response -> Nullable<Bytea>,
        delivery_attempt -> Nullable<WebhookDeliveryAttempt>,
        metadata -> Nullable<Jsonb>,
    }
}

diesel::table! {
    use diesel::sql_types::*;
    use crate::enums::diesel_exports::*;

    file_metadata (file_id, merchant_id) {
        #[max_length = 64]
        file_id -> Varchar,
        #[max_length = 255]
        merchant_id -> Varchar,
        #[max_length = 255]
        file_name -> Nullable<Varchar>,
        file_size -> Int4,
        #[max_length = 255]
        file_type -> Varchar,
        #[max_length = 255]
        provider_file_id -> Nullable<Varchar>,
        #[max_length = 255]
        file_upload_provider -> Nullable<Varchar>,
        available -> Bool,
        created_at -> Timestamp,
        #[max_length = 255]
        connector_label -> Nullable<Varchar>,
        #[max_length = 64]
        profile_id -> Nullable<Varchar>,
        #[max_length = 32]
        merchant_connector_id -> Nullable<Varchar>,
    }
}

diesel::table! {
    use diesel::sql_types::*;
    use crate::enums::diesel_exports::*;

    fraud_check (frm_id, attempt_id, payment_id, merchant_id) {
        #[max_length = 64]
        frm_id -> Varchar,
        #[max_length = 64]
        payment_id -> Varchar,
        #[max_length = 64]
        merchant_id -> Varchar,
        #[max_length = 64]
        attempt_id -> Varchar,
        created_at -> Timestamp,
        #[max_length = 255]
        frm_name -> Varchar,
        #[max_length = 255]
        frm_transaction_id -> Nullable<Varchar>,
        frm_transaction_type -> FraudCheckType,
        frm_status -> FraudCheckStatus,
        frm_score -> Nullable<Int4>,
        frm_reason -> Nullable<Jsonb>,
        #[max_length = 255]
        frm_error -> Nullable<Varchar>,
        payment_details -> Nullable<Jsonb>,
        metadata -> Nullable<Jsonb>,
        modified_at -> Timestamp,
        #[max_length = 64]
        last_step -> Varchar,
        payment_capture_method -> Nullable<CaptureMethod>,
    }
}

diesel::table! {
    use diesel::sql_types::*;
    use crate::enums::diesel_exports::*;

    gateway_status_map (connector, flow, sub_flow, code, message) {
        #[max_length = 64]
        connector -> Varchar,
        #[max_length = 64]
        flow -> Varchar,
        #[max_length = 64]
        sub_flow -> Varchar,
        #[max_length = 255]
        code -> Varchar,
        #[max_length = 1024]
        message -> Varchar,
        #[max_length = 64]
        status -> Varchar,
        #[max_length = 64]
        router_error -> Nullable<Varchar>,
        #[max_length = 64]
        decision -> Varchar,
        created_at -> Timestamp,
        last_modified -> Timestamp,
        step_up_possible -> Bool,
        #[max_length = 255]
        unified_code -> Nullable<Varchar>,
        #[max_length = 1024]
        unified_message -> Nullable<Varchar>,
    }
}

diesel::table! {
    use diesel::sql_types::*;
    use crate::enums::diesel_exports::*;

    generic_link (link_id) {
        #[max_length = 64]
        link_id -> Varchar,
        #[max_length = 64]
        primary_reference -> Varchar,
        #[max_length = 64]
        merchant_id -> Varchar,
        created_at -> Timestamp,
        last_modified_at -> Timestamp,
        expiry -> Timestamp,
        link_data -> Jsonb,
        link_status -> Jsonb,
        link_type -> GenericLinkType,
        url -> Text,
        return_url -> Nullable<Text>,
    }
}

diesel::table! {
    use diesel::sql_types::*;
    use crate::enums::diesel_exports::*;

    incremental_authorization (authorization_id, merchant_id) {
        #[max_length = 64]
        authorization_id -> Varchar,
        #[max_length = 64]
        merchant_id -> Varchar,
        #[max_length = 64]
        payment_id -> Varchar,
        amount -> Int8,
        created_at -> Timestamp,
        modified_at -> Timestamp,
        #[max_length = 64]
        status -> Varchar,
        #[max_length = 255]
        error_code -> Nullable<Varchar>,
        error_message -> Nullable<Text>,
        #[max_length = 64]
        connector_authorization_id -> Nullable<Varchar>,
        previously_authorized_amount -> Int8,
    }
}

diesel::table! {
    use diesel::sql_types::*;
    use crate::enums::diesel_exports::*;

    locker_mock_up (id) {
        id -> Int4,
        #[max_length = 255]
        card_id -> Varchar,
        #[max_length = 255]
        external_id -> Varchar,
        #[max_length = 255]
        card_fingerprint -> Varchar,
        #[max_length = 255]
        card_global_fingerprint -> Varchar,
        #[max_length = 255]
        merchant_id -> Varchar,
        #[max_length = 255]
        card_number -> Varchar,
        #[max_length = 255]
        card_exp_year -> Varchar,
        #[max_length = 255]
        card_exp_month -> Varchar,
        #[max_length = 255]
        name_on_card -> Nullable<Varchar>,
        #[max_length = 255]
        nickname -> Nullable<Varchar>,
        #[max_length = 255]
        customer_id -> Nullable<Varchar>,
        duplicate -> Nullable<Bool>,
        #[max_length = 8]
        card_cvc -> Nullable<Varchar>,
        #[max_length = 64]
        payment_method_id -> Nullable<Varchar>,
        enc_card_data -> Nullable<Text>,
    }
}

diesel::table! {
    use diesel::sql_types::*;
    use crate::enums::diesel_exports::*;

    mandate (mandate_id) {
        id -> Int4,
        #[max_length = 64]
        mandate_id -> Varchar,
        #[max_length = 64]
        customer_id -> Varchar,
        #[max_length = 64]
        merchant_id -> Varchar,
        #[max_length = 64]
        payment_method_id -> Varchar,
        mandate_status -> MandateStatus,
        mandate_type -> MandateType,
        customer_accepted_at -> Nullable<Timestamp>,
        #[max_length = 64]
        customer_ip_address -> Nullable<Varchar>,
        #[max_length = 255]
        customer_user_agent -> Nullable<Varchar>,
        #[max_length = 128]
        network_transaction_id -> Nullable<Varchar>,
        #[max_length = 64]
        previous_attempt_id -> Nullable<Varchar>,
        created_at -> Timestamp,
        mandate_amount -> Nullable<Int8>,
        mandate_currency -> Nullable<Currency>,
        amount_captured -> Nullable<Int8>,
        #[max_length = 64]
        connector -> Varchar,
        #[max_length = 128]
        connector_mandate_id -> Nullable<Varchar>,
        start_date -> Nullable<Timestamp>,
        end_date -> Nullable<Timestamp>,
        metadata -> Nullable<Jsonb>,
        connector_mandate_ids -> Nullable<Jsonb>,
        #[max_length = 64]
        original_payment_id -> Nullable<Varchar>,
        #[max_length = 32]
        merchant_connector_id -> Nullable<Varchar>,
        #[max_length = 64]
        updated_by -> Nullable<Varchar>,
    }
}

diesel::table! {
    use diesel::sql_types::*;
    use crate::enums::diesel_exports::*;

    merchant_account (id) {
        merchant_name -> Nullable<Bytea>,
        merchant_details -> Nullable<Bytea>,
        #[max_length = 128]
        publishable_key -> Nullable<Varchar>,
        storage_scheme -> MerchantStorageScheme,
        metadata -> Nullable<Jsonb>,
        created_at -> Timestamp,
        modified_at -> Timestamp,
        #[max_length = 32]
        organization_id -> Varchar,
        recon_status -> ReconStatus,
        version -> ApiVersion,
        #[max_length = 64]
        id -> Varchar,
    }
}

diesel::table! {
    use diesel::sql_types::*;
    use crate::enums::diesel_exports::*;

    merchant_connector_account (id) {
        #[max_length = 64]
        merchant_id -> Varchar,
        #[max_length = 64]
        connector_name -> Varchar,
        connector_account_details -> Bytea,
        disabled -> Nullable<Bool>,
        payment_methods_enabled -> Nullable<Array<Nullable<Json>>>,
        connector_type -> ConnectorType,
        metadata -> Nullable<Jsonb>,
        #[max_length = 255]
        connector_label -> Nullable<Varchar>,
        created_at -> Timestamp,
        modified_at -> Timestamp,
        connector_webhook_details -> Nullable<Jsonb>,
        frm_config -> Nullable<Array<Nullable<Jsonb>>>,
        #[max_length = 64]
        profile_id -> Varchar,
        applepay_verified_domains -> Nullable<Array<Nullable<Text>>>,
        pm_auth_config -> Nullable<Jsonb>,
        status -> ConnectorStatus,
        additional_merchant_data -> Nullable<Bytea>,
        connector_wallets_details -> Nullable<Bytea>,
        version -> ApiVersion,
        #[max_length = 64]
        id -> Varchar,
    }
}

diesel::table! {
    use diesel::sql_types::*;
    use crate::enums::diesel_exports::*;

    merchant_key_store (merchant_id) {
        #[max_length = 64]
        merchant_id -> Varchar,
        key -> Bytea,
        created_at -> Timestamp,
    }
}

diesel::table! {
    use diesel::sql_types::*;
    use crate::enums::diesel_exports::*;

    organization (id) {
        organization_details -> Nullable<Jsonb>,
        metadata -> Nullable<Jsonb>,
        created_at -> Timestamp,
        modified_at -> Timestamp,
        #[max_length = 32]
        id -> Varchar,
        organization_name -> Nullable<Text>,
    }
}

diesel::table! {
    use diesel::sql_types::*;
    use crate::enums::diesel_exports::*;

    payment_attempt (attempt_id, merchant_id) {
        #[max_length = 64]
        payment_id -> Varchar,
        #[max_length = 64]
        merchant_id -> Varchar,
        #[max_length = 64]
        attempt_id -> Varchar,
        status -> AttemptStatus,
        amount -> Int8,
        currency -> Nullable<Currency>,
        save_to_locker -> Nullable<Bool>,
        #[max_length = 64]
        connector -> Nullable<Varchar>,
        error_message -> Nullable<Text>,
        offer_amount -> Nullable<Int8>,
        surcharge_amount -> Nullable<Int8>,
        tax_amount -> Nullable<Int8>,
        #[max_length = 64]
        payment_method_id -> Nullable<Varchar>,
        payment_method -> Nullable<Varchar>,
        #[max_length = 128]
        connector_transaction_id -> Nullable<Varchar>,
        capture_method -> Nullable<CaptureMethod>,
        capture_on -> Nullable<Timestamp>,
        confirm -> Bool,
        authentication_type -> Nullable<AuthenticationType>,
        created_at -> Timestamp,
        modified_at -> Timestamp,
        last_synced -> Nullable<Timestamp>,
        #[max_length = 255]
        cancellation_reason -> Nullable<Varchar>,
        amount_to_capture -> Nullable<Int8>,
        #[max_length = 64]
        mandate_id -> Nullable<Varchar>,
        browser_info -> Nullable<Jsonb>,
        #[max_length = 255]
        error_code -> Nullable<Varchar>,
        #[max_length = 128]
        payment_token -> Nullable<Varchar>,
        connector_metadata -> Nullable<Jsonb>,
        #[max_length = 50]
        payment_experience -> Nullable<Varchar>,
        #[max_length = 64]
        payment_method_type -> Nullable<Varchar>,
        payment_method_data -> Nullable<Jsonb>,
        #[max_length = 64]
        business_sub_label -> Nullable<Varchar>,
        straight_through_algorithm -> Nullable<Jsonb>,
        preprocessing_step_id -> Nullable<Varchar>,
        mandate_details -> Nullable<Jsonb>,
        error_reason -> Nullable<Text>,
        multiple_capture_count -> Nullable<Int2>,
        #[max_length = 128]
        connector_response_reference_id -> Nullable<Varchar>,
        amount_capturable -> Int8,
        #[max_length = 32]
        updated_by -> Varchar,
        #[max_length = 32]
        merchant_connector_id -> Nullable<Varchar>,
        authentication_data -> Nullable<Json>,
        encoded_data -> Nullable<Text>,
        #[max_length = 255]
        unified_code -> Nullable<Varchar>,
        #[max_length = 1024]
        unified_message -> Nullable<Varchar>,
        net_amount -> Nullable<Int8>,
        external_three_ds_authentication_attempted -> Nullable<Bool>,
        #[max_length = 64]
        authentication_connector -> Nullable<Varchar>,
        #[max_length = 64]
        authentication_id -> Nullable<Varchar>,
        mandate_data -> Nullable<Jsonb>,
        #[max_length = 64]
        fingerprint_id -> Nullable<Varchar>,
        #[max_length = 64]
        payment_method_billing_address_id -> Nullable<Varchar>,
        #[max_length = 64]
        charge_id -> Nullable<Varchar>,
        #[max_length = 64]
        client_source -> Nullable<Varchar>,
        #[max_length = 64]
        client_version -> Nullable<Varchar>,
        customer_acceptance -> Nullable<Jsonb>,
        #[max_length = 64]
        profile_id -> Varchar,
        #[max_length = 32]
        organization_id -> Varchar,
        #[max_length = 32]
        card_network -> Nullable<Varchar>,
    }
}

diesel::table! {
    use diesel::sql_types::*;
    use crate::enums::diesel_exports::*;

    payment_intent (id) {
        #[max_length = 64]
        merchant_id -> Varchar,
        status -> IntentStatus,
        amount -> Int8,
        currency -> Nullable<Currency>,
        amount_captured -> Nullable<Int8>,
        #[max_length = 64]
        customer_id -> Nullable<Varchar>,
        #[max_length = 255]
        description -> Nullable<Varchar>,
        #[max_length = 255]
        return_url -> Nullable<Varchar>,
        metadata -> Nullable<Jsonb>,
        #[max_length = 255]
        statement_descriptor_name -> Nullable<Varchar>,
        created_at -> Timestamp,
        modified_at -> Timestamp,
        last_synced -> Nullable<Timestamp>,
        setup_future_usage -> Nullable<FutureUsage>,
        off_session -> Nullable<Bool>,
        #[max_length = 128]
        client_secret -> Nullable<Varchar>,
        #[max_length = 64]
        active_attempt_id -> Varchar,
        order_details -> Nullable<Array<Nullable<Jsonb>>>,
        allowed_payment_method_types -> Nullable<Json>,
        connector_metadata -> Nullable<Json>,
        feature_metadata -> Nullable<Json>,
        attempt_count -> Int2,
        #[max_length = 64]
        profile_id -> Nullable<Varchar>,
        #[max_length = 64]
        merchant_decision -> Nullable<Varchar>,
        #[max_length = 255]
        payment_link_id -> Nullable<Varchar>,
        payment_confirm_source -> Nullable<PaymentSource>,
        #[max_length = 32]
        updated_by -> Varchar,
        surcharge_applicable -> Nullable<Bool>,
        request_incremental_authorization -> Nullable<RequestIncrementalAuthorization>,
        authorization_count -> Nullable<Int4>,
        session_expiry -> Nullable<Timestamp>,
        request_external_three_ds_authentication -> Nullable<Bool>,
        charges -> Nullable<Jsonb>,
        frm_metadata -> Nullable<Jsonb>,
        customer_details -> Nullable<Bytea>,
        #[max_length = 255]
        merchant_order_reference_id -> Nullable<Varchar>,
        is_payment_processor_token_flow -> Nullable<Bool>,
<<<<<<< HEAD
        #[max_length = 64]
        merchant_reference_id -> Varchar,
        billing_address -> Nullable<Bytea>,
        shipping_address -> Nullable<Bytea>,
        capture_method -> Nullable<CaptureMethod>,
        #[max_length = 64]
        id -> Varchar,
=======
        #[max_length = 32]
        organization_id -> Varchar,
>>>>>>> f8227309
    }
}

diesel::table! {
    use diesel::sql_types::*;
    use crate::enums::diesel_exports::*;

    payment_link (payment_link_id) {
        #[max_length = 255]
        payment_link_id -> Varchar,
        #[max_length = 64]
        payment_id -> Varchar,
        #[max_length = 255]
        link_to_pay -> Varchar,
        #[max_length = 64]
        merchant_id -> Varchar,
        amount -> Int8,
        currency -> Nullable<Currency>,
        created_at -> Timestamp,
        last_modified_at -> Timestamp,
        fulfilment_time -> Nullable<Timestamp>,
        #[max_length = 64]
        custom_merchant_name -> Nullable<Varchar>,
        payment_link_config -> Nullable<Jsonb>,
        #[max_length = 255]
        description -> Nullable<Varchar>,
        #[max_length = 64]
        profile_id -> Nullable<Varchar>,
        #[max_length = 255]
        secure_link -> Nullable<Varchar>,
    }
}

diesel::table! {
    use diesel::sql_types::*;
    use crate::enums::diesel_exports::*;

    payment_methods (payment_method_id) {
        id -> Int4,
        #[max_length = 64]
        customer_id -> Varchar,
        #[max_length = 64]
        merchant_id -> Varchar,
        #[max_length = 64]
        payment_method_id -> Varchar,
        accepted_currency -> Nullable<Array<Nullable<Currency>>>,
        #[max_length = 32]
        scheme -> Nullable<Varchar>,
        #[max_length = 128]
        token -> Nullable<Varchar>,
        #[max_length = 255]
        cardholder_name -> Nullable<Varchar>,
        #[max_length = 64]
        issuer_name -> Nullable<Varchar>,
        #[max_length = 64]
        issuer_country -> Nullable<Varchar>,
        payer_country -> Nullable<Array<Nullable<Text>>>,
        is_stored -> Nullable<Bool>,
        #[max_length = 32]
        swift_code -> Nullable<Varchar>,
        #[max_length = 128]
        direct_debit_token -> Nullable<Varchar>,
        created_at -> Timestamp,
        last_modified -> Timestamp,
        payment_method -> Nullable<Varchar>,
        #[max_length = 64]
        payment_method_type -> Nullable<Varchar>,
        #[max_length = 128]
        payment_method_issuer -> Nullable<Varchar>,
        payment_method_issuer_code -> Nullable<PaymentMethodIssuerCode>,
        metadata -> Nullable<Json>,
        payment_method_data -> Nullable<Bytea>,
        #[max_length = 64]
        locker_id -> Nullable<Varchar>,
        last_used_at -> Timestamp,
        connector_mandate_details -> Nullable<Jsonb>,
        customer_acceptance -> Nullable<Jsonb>,
        #[max_length = 64]
        status -> Varchar,
        #[max_length = 255]
        network_transaction_id -> Nullable<Varchar>,
        #[max_length = 128]
        client_secret -> Nullable<Varchar>,
        payment_method_billing_address -> Nullable<Bytea>,
        #[max_length = 64]
        updated_by -> Nullable<Varchar>,
    }
}

diesel::table! {
    use diesel::sql_types::*;
    use crate::enums::diesel_exports::*;

    payout_attempt (payout_attempt_id) {
        #[max_length = 64]
        payout_attempt_id -> Varchar,
        #[max_length = 64]
        payout_id -> Varchar,
        #[max_length = 64]
        customer_id -> Nullable<Varchar>,
        #[max_length = 64]
        merchant_id -> Varchar,
        #[max_length = 64]
        address_id -> Nullable<Varchar>,
        #[max_length = 64]
        connector -> Nullable<Varchar>,
        #[max_length = 128]
        connector_payout_id -> Nullable<Varchar>,
        #[max_length = 64]
        payout_token -> Nullable<Varchar>,
        status -> PayoutStatus,
        is_eligible -> Nullable<Bool>,
        error_message -> Nullable<Text>,
        #[max_length = 64]
        error_code -> Nullable<Varchar>,
        business_country -> Nullable<CountryAlpha2>,
        #[max_length = 64]
        business_label -> Nullable<Varchar>,
        created_at -> Timestamp,
        last_modified_at -> Timestamp,
        #[max_length = 64]
        profile_id -> Varchar,
        #[max_length = 32]
        merchant_connector_id -> Nullable<Varchar>,
        routing_info -> Nullable<Jsonb>,
    }
}

diesel::table! {
    use diesel::sql_types::*;
    use crate::enums::diesel_exports::*;

    payouts (payout_id) {
        #[max_length = 64]
        payout_id -> Varchar,
        #[max_length = 64]
        merchant_id -> Varchar,
        #[max_length = 64]
        customer_id -> Nullable<Varchar>,
        #[max_length = 64]
        address_id -> Nullable<Varchar>,
        payout_type -> Nullable<PayoutType>,
        #[max_length = 64]
        payout_method_id -> Nullable<Varchar>,
        amount -> Int8,
        destination_currency -> Currency,
        source_currency -> Currency,
        #[max_length = 255]
        description -> Nullable<Varchar>,
        recurring -> Bool,
        auto_fulfill -> Bool,
        #[max_length = 255]
        return_url -> Nullable<Varchar>,
        #[max_length = 64]
        entity_type -> Varchar,
        metadata -> Nullable<Jsonb>,
        created_at -> Timestamp,
        last_modified_at -> Timestamp,
        attempt_count -> Int2,
        #[max_length = 64]
        profile_id -> Varchar,
        status -> PayoutStatus,
        confirm -> Nullable<Bool>,
        #[max_length = 255]
        payout_link_id -> Nullable<Varchar>,
        #[max_length = 128]
        client_secret -> Nullable<Varchar>,
        #[max_length = 32]
        priority -> Nullable<Varchar>,
    }
}

diesel::table! {
    use diesel::sql_types::*;
    use crate::enums::diesel_exports::*;

    process_tracker (id) {
        #[max_length = 127]
        id -> Varchar,
        #[max_length = 64]
        name -> Nullable<Varchar>,
        tag -> Array<Nullable<Text>>,
        #[max_length = 64]
        runner -> Nullable<Varchar>,
        retry_count -> Int4,
        schedule_time -> Nullable<Timestamp>,
        #[max_length = 255]
        rule -> Varchar,
        tracking_data -> Json,
        #[max_length = 255]
        business_status -> Varchar,
        status -> ProcessTrackerStatus,
        event -> Array<Nullable<Text>>,
        created_at -> Timestamp,
        updated_at -> Timestamp,
    }
}

diesel::table! {
    use diesel::sql_types::*;
    use crate::enums::diesel_exports::*;

    refund (merchant_id, refund_id) {
        id -> Int4,
        #[max_length = 64]
        internal_reference_id -> Varchar,
        #[max_length = 64]
        refund_id -> Varchar,
        #[max_length = 64]
        payment_id -> Varchar,
        #[max_length = 64]
        merchant_id -> Varchar,
        #[max_length = 128]
        connector_transaction_id -> Varchar,
        #[max_length = 64]
        connector -> Varchar,
        #[max_length = 128]
        connector_refund_id -> Nullable<Varchar>,
        #[max_length = 64]
        external_reference_id -> Nullable<Varchar>,
        refund_type -> RefundType,
        total_amount -> Int8,
        currency -> Currency,
        refund_amount -> Int8,
        refund_status -> RefundStatus,
        sent_to_gateway -> Bool,
        refund_error_message -> Nullable<Text>,
        metadata -> Nullable<Json>,
        #[max_length = 128]
        refund_arn -> Nullable<Varchar>,
        created_at -> Timestamp,
        modified_at -> Timestamp,
        #[max_length = 255]
        description -> Nullable<Varchar>,
        #[max_length = 64]
        attempt_id -> Varchar,
        #[max_length = 255]
        refund_reason -> Nullable<Varchar>,
        refund_error_code -> Nullable<Text>,
        #[max_length = 64]
        profile_id -> Nullable<Varchar>,
        #[max_length = 32]
        updated_by -> Varchar,
        #[max_length = 32]
        merchant_connector_id -> Nullable<Varchar>,
        charges -> Nullable<Jsonb>,
        #[max_length = 32]
        organization_id -> Varchar,
    }
}

diesel::table! {
    use diesel::sql_types::*;
    use crate::enums::diesel_exports::*;

    reverse_lookup (lookup_id) {
        #[max_length = 128]
        lookup_id -> Varchar,
        #[max_length = 128]
        sk_id -> Varchar,
        #[max_length = 128]
        pk_id -> Varchar,
        #[max_length = 128]
        source -> Varchar,
        #[max_length = 32]
        updated_by -> Varchar,
    }
}

diesel::table! {
    use diesel::sql_types::*;
    use crate::enums::diesel_exports::*;

    roles (role_id) {
        id -> Int4,
        #[max_length = 64]
        role_name -> Varchar,
        #[max_length = 64]
        role_id -> Varchar,
        #[max_length = 64]
        merchant_id -> Varchar,
        #[max_length = 64]
        org_id -> Varchar,
        groups -> Array<Nullable<Text>>,
        scope -> RoleScope,
        created_at -> Timestamp,
        #[max_length = 64]
        created_by -> Varchar,
        last_modified_at -> Timestamp,
        #[max_length = 64]
        last_modified_by -> Varchar,
        #[max_length = 64]
        entity_type -> Nullable<Varchar>,
    }
}

diesel::table! {
    use diesel::sql_types::*;
    use crate::enums::diesel_exports::*;

    routing_algorithm (algorithm_id) {
        #[max_length = 64]
        algorithm_id -> Varchar,
        #[max_length = 64]
        profile_id -> Varchar,
        #[max_length = 64]
        merchant_id -> Varchar,
        #[max_length = 64]
        name -> Varchar,
        #[max_length = 256]
        description -> Nullable<Varchar>,
        kind -> RoutingAlgorithmKind,
        algorithm_data -> Jsonb,
        created_at -> Timestamp,
        modified_at -> Timestamp,
        algorithm_for -> TransactionType,
    }
}

diesel::table! {
    use diesel::sql_types::*;
    use crate::enums::diesel_exports::*;

    unified_translations (unified_code, unified_message, locale) {
        #[max_length = 255]
        unified_code -> Varchar,
        #[max_length = 1024]
        unified_message -> Varchar,
        #[max_length = 255]
        locale -> Varchar,
        #[max_length = 1024]
        translation -> Varchar,
        created_at -> Timestamp,
        last_modified_at -> Timestamp,
    }
}

diesel::table! {
    use diesel::sql_types::*;
    use crate::enums::diesel_exports::*;

    user_authentication_methods (id) {
        #[max_length = 64]
        id -> Varchar,
        #[max_length = 64]
        auth_id -> Varchar,
        #[max_length = 64]
        owner_id -> Varchar,
        #[max_length = 64]
        owner_type -> Varchar,
        #[max_length = 64]
        auth_type -> Varchar,
        private_config -> Nullable<Bytea>,
        public_config -> Nullable<Jsonb>,
        allow_signup -> Bool,
        created_at -> Timestamp,
        last_modified_at -> Timestamp,
    }
}

diesel::table! {
    use diesel::sql_types::*;
    use crate::enums::diesel_exports::*;

    user_key_store (user_id) {
        #[max_length = 64]
        user_id -> Varchar,
        key -> Bytea,
        created_at -> Timestamp,
    }
}

diesel::table! {
    use diesel::sql_types::*;
    use crate::enums::diesel_exports::*;

    user_roles (id) {
        id -> Int4,
        #[max_length = 64]
        user_id -> Varchar,
        #[max_length = 64]
        merchant_id -> Nullable<Varchar>,
        #[max_length = 64]
        role_id -> Varchar,
        #[max_length = 64]
        org_id -> Nullable<Varchar>,
        status -> UserStatus,
        #[max_length = 64]
        created_by -> Varchar,
        #[max_length = 64]
        last_modified_by -> Varchar,
        created_at -> Timestamp,
        last_modified -> Timestamp,
        #[max_length = 64]
        profile_id -> Nullable<Varchar>,
        #[max_length = 64]
        entity_id -> Nullable<Varchar>,
        #[max_length = 64]
        entity_type -> Nullable<Varchar>,
        version -> UserRoleVersion,
    }
}

diesel::table! {
    use diesel::sql_types::*;
    use crate::enums::diesel_exports::*;

    users (user_id) {
        id -> Int4,
        #[max_length = 64]
        user_id -> Varchar,
        #[max_length = 255]
        email -> Varchar,
        #[max_length = 255]
        name -> Varchar,
        #[max_length = 255]
        password -> Nullable<Varchar>,
        is_verified -> Bool,
        created_at -> Timestamp,
        last_modified_at -> Timestamp,
        #[max_length = 64]
        preferred_merchant_id -> Nullable<Varchar>,
        totp_status -> TotpStatus,
        totp_secret -> Nullable<Bytea>,
        totp_recovery_codes -> Nullable<Array<Nullable<Text>>>,
        last_password_modified_at -> Nullable<Timestamp>,
    }
}

diesel::allow_tables_to_appear_in_same_query!(
    address,
    api_keys,
    authentication,
    blocklist,
    blocklist_fingerprint,
    blocklist_lookup,
    business_profile,
    captures,
    cards_info,
    configs,
    customers,
    dashboard_metadata,
    dispute,
    events,
    file_metadata,
    fraud_check,
    gateway_status_map,
    generic_link,
    incremental_authorization,
    locker_mock_up,
    mandate,
    merchant_account,
    merchant_connector_account,
    merchant_key_store,
    organization,
    payment_attempt,
    payment_intent,
    payment_link,
    payment_methods,
    payout_attempt,
    payouts,
    process_tracker,
    refund,
    reverse_lookup,
    roles,
    routing_algorithm,
    unified_translations,
    user_authentication_methods,
    user_key_store,
    user_roles,
    users,
);<|MERGE_RESOLUTION|>--- conflicted
+++ resolved
@@ -876,7 +876,6 @@
         #[max_length = 255]
         merchant_order_reference_id -> Nullable<Varchar>,
         is_payment_processor_token_flow -> Nullable<Bool>,
-<<<<<<< HEAD
         #[max_length = 64]
         merchant_reference_id -> Varchar,
         billing_address -> Nullable<Bytea>,
@@ -884,10 +883,8 @@
         capture_method -> Nullable<CaptureMethod>,
         #[max_length = 64]
         id -> Varchar,
-=======
         #[max_length = 32]
         organization_id -> Varchar,
->>>>>>> f8227309
     }
 }
 
