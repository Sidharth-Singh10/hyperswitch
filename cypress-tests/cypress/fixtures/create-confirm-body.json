--- conflicted
+++ resolved
@@ -1,29 +1,4 @@
 {
-<<<<<<< HEAD
-  "amount": 6540,
-  "currency": "USD",
-  "confirm": true,
-  "business_country": "US",
-  "business_label": "default",
-  "capture_method": "automatic",
-  "capture_on": "2022-09-10T10:11:12Z",
-  "amount_to_capture": 6540,
-  "customer_id": "john123",
-  "email": "guest@example.com",
-  "name": "John Doe",
-  "phone": "999999999",
-  "phone_country_code": "+65",
-  "description": "Its my first payment request",
-  "authentication_type": "no_three_ds",
-  "return_url": "https://duck.com",
-  "setup_future_usage": "on_session",
-  "customer_acceptance": {
-    "acceptance_type": "offline",
-    "accepted_at": "1963-05-03T04:07:52.723Z",
-    "online": {
-      "ip_address": "127.0.0.1",
-      "user_agent": "amet irure esse"
-=======
     "amount": 6540,
     "currency": "USD",
     "confirm": true,
@@ -104,7 +79,6 @@
         "time_zone": -330,
         "java_enabled": true,
         "java_script_enabled": true
->>>>>>> 45dcc684
     }
   },
   "payment_method": "card",
