import citConfirmBody from "../../fixtures/create-mandate-cit.json";
import mitConfirmBody from "../../fixtures/create-mandate-mit.json";
import State from "../../utils/State";
import getConnectorDetails from "../ConnectorUtils/utils";

let globalState;

describe("Card - SingleUse Mandates flow test", () => {

    before("seed global state", () => {

        cy.task('getGlobalState').then((state) => {
            globalState = new State(state);
            console.log("seeding globalState -> " + JSON.stringify(globalState));
        })
    })

    after("flush global state", () => {
        console.log("flushing globalState -> " + JSON.stringify(globalState));
        cy.task('setGlobalState', globalState.data);
    })

    context("Card - NoThreeDS Create + Confirm Automatic CIT and Single use MIT payment flow test", () => {

        it("Confirm No 3DS CIT", () => {
<<<<<<< HEAD
            let det = getConnectorDetails(globalState.get("connectorId"))["MandateSingleUseNo3DS"];
            cy.citForMandatesCallTest(citConfirmBody,"no_three_ds", 0, det, true, "automatic", "setup_mandate", globalState);
=======
            let det = getConnectorDetails(globalState.get("connectorId"))["card_pm"]["MandateSingleUseNo3DS"];
            cy.citForMandatesCallTest(citConfirmBody, 0, det, true, "automatic", "setup_mandate", globalState);
>>>>>>> 348cd744
        });

        it("Confirm No 3DS MIT", () => {
            cy.mitForMandatesCallTest(mitConfirmBody, 7000, true, "automatic", globalState);
        });
    });
    context("Card - NoThreeDS Create + Confirm Automatic CIT and Multi use MIT payment flow test", () => {

        it("Confirm No 3DS CIT", () => {
<<<<<<< HEAD
            let det = getConnectorDetails(globalState.get("connectorId"))["MandateSingleUseNo3DS"];
            cy.citForMandatesCallTest(citConfirmBody,"no_three_ds", 0, det, true, "automatic", "setup_mandate", globalState);
=======
            let det = getConnectorDetails(globalState.get("connectorId"))["card_pm"]["MandateSingleUseNo3DS"];
            cy.citForMandatesCallTest(citConfirmBody, 0, det, true, "automatic", "setup_mandate", globalState);
>>>>>>> 348cd744
        });

        it("Confirm No 3DS MIT", () => {
            cy.mitForMandatesCallTest(mitConfirmBody, 7000, true, "automatic", globalState);
        });
        it("Confirm No 3DS MIT", () => {
            cy.mitForMandatesCallTest(mitConfirmBody, 7000, true, "automatic", globalState);
        });
    });

});<|MERGE_RESOLUTION|>--- conflicted
+++ resolved
@@ -23,13 +23,8 @@
     context("Card - NoThreeDS Create + Confirm Automatic CIT and Single use MIT payment flow test", () => {
 
         it("Confirm No 3DS CIT", () => {
-<<<<<<< HEAD
-            let det = getConnectorDetails(globalState.get("connectorId"))["MandateSingleUseNo3DS"];
-            cy.citForMandatesCallTest(citConfirmBody,"no_three_ds", 0, det, true, "automatic", "setup_mandate", globalState);
-=======
             let det = getConnectorDetails(globalState.get("connectorId"))["card_pm"]["MandateSingleUseNo3DS"];
             cy.citForMandatesCallTest(citConfirmBody, 0, det, true, "automatic", "setup_mandate", globalState);
->>>>>>> 348cd744
         });
 
         it("Confirm No 3DS MIT", () => {
@@ -39,13 +34,8 @@
     context("Card - NoThreeDS Create + Confirm Automatic CIT and Multi use MIT payment flow test", () => {
 
         it("Confirm No 3DS CIT", () => {
-<<<<<<< HEAD
-            let det = getConnectorDetails(globalState.get("connectorId"))["MandateSingleUseNo3DS"];
-            cy.citForMandatesCallTest(citConfirmBody,"no_three_ds", 0, det, true, "automatic", "setup_mandate", globalState);
-=======
             let det = getConnectorDetails(globalState.get("connectorId"))["card_pm"]["MandateSingleUseNo3DS"];
             cy.citForMandatesCallTest(citConfirmBody, 0, det, true, "automatic", "setup_mandate", globalState);
->>>>>>> 348cd744
         });
 
         it("Confirm No 3DS MIT", () => {
